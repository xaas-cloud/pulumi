// Copyright 2016-2024, Pulumi Corporation.
//
// Licensed under the Apache License, Version 2.0 (the "License");
// you may not use this file except in compliance with the License.
// You may obtain a copy of the License at
//
//     http://www.apache.org/licenses/LICENSE-2.0
//
// Unless required by applicable law or agreed to in writing, software
// distributed under the License is distributed on an "AS IS" BASIS,
// WITHOUT WARRANTIES OR CONDITIONS OF ANY KIND, either express or implied.
// See the License for the specific language governing permissions and
// limitations under the License.

package backend

import (
	"errors"
	"fmt"
	"os"
	"reflect"
	"strings"
	"time"

	"golang.org/x/exp/slices"

	"github.com/pulumi/pulumi/pkg/v3/engine"
	"github.com/pulumi/pulumi/pkg/v3/resource/deploy"
	"github.com/pulumi/pulumi/pkg/v3/secrets"
	"github.com/pulumi/pulumi/sdk/v3/go/common/env"
	"github.com/pulumi/pulumi/sdk/v3/go/common/resource"
	"github.com/pulumi/pulumi/sdk/v3/go/common/util/contract"
	"github.com/pulumi/pulumi/sdk/v3/go/common/util/logging"
	"github.com/pulumi/pulumi/sdk/v3/go/common/version"
)

// DisableIntegrityChecking can be set to true to disable checkpoint state integrity verification.  This is not
// recommended, because it could mean proceeding even in the face of a corrupted checkpoint state file, but can
// be used as a last resort when a command absolutely must be run.
var DisableIntegrityChecking bool

// SnapshotPersister is an interface implemented by our backends that implements snapshot
// persistence. In order to fit into our current model, snapshot persisters have two functions:
// saving snapshots and invalidating already-persisted snapshots.
type SnapshotPersister interface {
	// Persists the given snapshot. Returns an error if the persistence failed.
	Save(snapshot *deploy.Snapshot) error
}

// SnapshotManager is an implementation of engine.SnapshotManager that inspects steps and performs
// mutations on the global snapshot object serially. This implementation maintains two bits of state: the "base"
// snapshot, which is completely immutable and represents the state of the world prior to the application
// of the current plan, and a "new" list of resources, which consists of the resources that were operated upon
// by the current plan.
//
// Important to note is that, although this SnapshotManager is designed to be easily convertible into a thread-safe
// implementation, the code as it is today is *not thread safe*. In particular, it is not legal for there to be
// more than one `SnapshotMutation` active at any point in time. This is because this SnapshotManager invalidates
// the last persisted snapshot in `BeginSnapshot`. This is designed to match existing behavior and will not
// be the state of things going forward.
//
// The resources stored in the `resources` slice are pointers to resource objects allocated by the engine.
// This is subtle and a little confusing. The reason for this is that the engine directly mutates resource objects
// that it creates and expects those mutations to be persisted directly to the snapshot.
type SnapshotManager struct {
	persister        SnapshotPersister        // The persister responsible for invalidating and persisting the snapshot
	baseSnapshot     *deploy.Snapshot         // The base snapshot for this plan
	secretsManager   secrets.Manager          // The default secrets manager to use
	resources        []*resource.State        // The list of resources operated upon by this plan
	operations       []resource.Operation     // The set of operations known to be outstanding in this plan
	dones            map[*resource.State]bool // The set of resources that have been operated upon already by this plan
	completeOps      map[*resource.State]bool // The set of resources that have completed their operation
	mutationRequests chan<- mutationRequest   // The queue of mutation requests, to be retired serially by the manager
	cancel           chan bool                // A channel used to request cancellation of any new mutation requests.
	done             <-chan error             // A channel that sends a single result when the manager has shut down.

<<<<<<< HEAD
	oldMapping map[*resource.State]*resource.State // A mapping of new resource states to their old state.
	deletes    map[*resource.State]bool            // The set of resources that have been deleted.
=======
	// The set of resources that have been deleted. These resources could also have been added to `resources`
	// by other operations but need to be filtered out before writing the snapshot.
	deletes map[*resource.State]bool
>>>>>>> 3fa06bfe
}

var _ engine.SnapshotManager = (*SnapshotManager)(nil)

type mutationRequest struct {
	mutator func() bool
	result  chan<- error
}

func (sm *SnapshotManager) Close() error {
	close(sm.cancel)
	return <-sm.done
}

// If you need to understand what's going on in this file, start here!
//
// mutate is the serialization point for reads and writes of the global snapshot state.
// The given function will be, at the time of its invocation, the only function allowed to
// mutate state within the SnapshotManager.
//
// Serialization is performed by pushing the mutator function onto a channel, where another
// goroutine is polling the channel and executing the mutation functions as they come.
// This function optionally verifies the integrity of the snapshot before and after mutation.
//
// The mutator may indicate that its corresponding checkpoint write may be safely elided by
// returning `false`. As of this writing, we only elide writes after same steps with no
// meaningful changes (see sameSnapshotMutation.mustWrite for details). Any elided writes
// are flushed by the next non-elided write or the next call to Close.
//
// You should never observe or mutate the global snapshot without using this function unless
// you have a very good justification.
func (sm *SnapshotManager) mutate(mutator func() bool) error {
	result := make(chan error)
	select {
	case sm.mutationRequests <- mutationRequest{mutator: mutator, result: result}:
		return <-result
	case <-sm.cancel:
		return errors.New("snapshot manager closed")
	}
}

// RegisterResourceOutputs handles the registering of outputs on a Step that has already
// completed. This is accomplished by doing an in-place mutation of the resources currently
// resident in the snapshot.
//
// Due to the way this is currently implemented, the engine directly mutates output properties
// on the resource State object that it created. Since we are storing pointers to these objects
// in the `resources` slice, we need only to do a no-op mutation in order to flush these new
// mutations to disk.
//
// Note that this is completely not thread-safe and defeats the purpose of having a `mutate` callback
// entirely, but the hope is that this state of things will not be permament.
func (sm *SnapshotManager) RegisterResourceOutputs(step deploy.Step) error {
	return sm.mutate(func() bool {
		old, new := step.Old(), step.New()
		if old != nil && new != nil && old.Outputs.DeepEquals(new.Outputs) {
			logging.V(9).Infof("SnapshotManager: eliding RegisterResourceOutputs due to equal outputs")
			return false
		}

		return true
	})
}

// BeginMutation signals to the SnapshotManager that the engine intends to mutate the global snapshot
// by performing the given Step. This function gives the SnapshotManager a chance to record the
// intent to mutate before the mutation occurs.
func (sm *SnapshotManager) BeginMutation(step deploy.Step) (engine.SnapshotMutation, error) {
	contract.Requiref(step != nil, "step", "cannot be nil")
	logging.V(9).Infof("SnapshotManager: Beginning mutation for step `%s` on resource `%s`", step.Op(), step.URN())

	if step.Old() != nil && step.New() != nil {
		sm.oldMapping[step.New()] = step.Old()
	}

	switch step.Op() {
	case deploy.OpSame:
		return &sameSnapshotMutation{sm}, nil
	case deploy.OpCreate, deploy.OpCreateReplacement:
		return sm.doCreate(step)
	case deploy.OpUpdate:
		return sm.doUpdate(step)
	case deploy.OpDelete, deploy.OpDeleteReplaced, deploy.OpReadDiscard, deploy.OpDiscardReplaced:
		return sm.doDelete(step)
	case deploy.OpReplace:
		return &replaceSnapshotMutation{sm}, nil
	case deploy.OpRead, deploy.OpReadReplacement:
		return sm.doRead(step)
	case deploy.OpRefresh:
		return &refreshSnapshotMutation{sm}, nil
	case deploy.OpRemovePendingReplace:
		return &removePendingReplaceSnapshotMutation{sm}, nil
	case deploy.OpImport, deploy.OpImportReplacement:
		return sm.doImport(step)
	}

	contract.Failf("unknown StepOp: %s", step.Op())
	return nil, nil
}

// All SnapshotMutation implementations in this file follow the same basic formula:
// mark the "old" state as done and mark the "new" state as new. The two special
// cases are Create (where the "old" state does not exist) and Delete (where the "new" state
// does not exist).
//
// Marking a resource state as old prevents it from being persisted to the snapshot in
// the `snap` function. Marking a resource state as new /enables/ it to be persisted to
// the snapshot in `snap`. See the comments in `snap` for more details.

type sameSnapshotMutation struct {
	manager *SnapshotManager
}

// mustWrite returns true if any semantically meaningful difference exists between the old and new states of a same
// step that forces us to write the checkpoint. If no such difference exists, the checkpoint write that corresponds to
// this step can be elided.
func (ssm *sameSnapshotMutation) mustWrite(step *deploy.SameStep) bool {
	old := step.Old()
	new := step.New()

	contract.Assertf(old.Delete == new.Delete,
		"either both or neither resource must be pending deletion, got %v (old) != %v (new)",
		old.Delete, new.Delete)
	contract.Assertf(old.External == new.External,
		"either both or neither resource must be external, got %v (old) != %v (new)",
		old.External, new.External)
	contract.Assertf(!step.IsSkippedCreate(), "create cannot be skipped for step")

	// If the URN of this resource has changed, we must write the checkpoint. This should only be possible when a
	// resource is aliased.
	if old.URN != new.URN {
		logging.V(9).Infof("SnapshotManager: mustWrite() true because of URN")
		return true
	}

	// If the type of this resource has changed, we must write the checkpoint. This should only be possible when a
	// resource is aliased.
	if old.Type != new.Type {
		logging.V(9).Infof("SnapshotManager: mustWrite() true because of Type")
		return true
	}

	// If the kind of this resource has changed, we must write the checkpoint.
	if old.Custom != new.Custom {
		logging.V(9).Infof("SnapshotManager: mustWrite() true because of Custom")
		return true
	}

	// We need to persist the changes if CustomTimes have changed
	if old.CustomTimeouts != new.CustomTimeouts {
		logging.V(9).Infof("SnapshotManager: mustWrite() true because of CustomTimeouts")
		return true
	}

	// We need to persist the changes if CustomTimes have changed
	if old.RetainOnDelete != new.RetainOnDelete {
		logging.V(9).Infof("SnapshotManager: mustWrite() true because of RetainOnDelete")
		return true
	}

	contract.Assertf(old.ID == new.ID,
		"old and new resource IDs must be equal, got %v (old) != %v (new)", old.ID, new.ID)

	// If this resource's provider has changed, we must write the checkpoint. This can happen in scenarios involving
	// aliased providers or upgrades to default providers.
	if old.Provider != new.Provider {
		logging.V(9).Infof("SnapshotManager: mustWrite() true because of Provider")
		return true
	}

	// If this resource's parent has changed, we must write the checkpoint.
	if old.Parent != new.Parent {
		logging.V(9).Infof("SnapshotManager: mustWrite() true because of Parent")
		return true
	}

	// If the DeletedWith attribute of this resource has changed, we must write the checkpoint.
	if old.DeletedWith != new.DeletedWith {
		logging.V(9).Infof("SnapshotManager: mustWrite() true because of DeletedWith")
		return true
	}

	// If the protection attribute of this resource has changed, we must write the checkpoint.
	if old.Protect != new.Protect {
		logging.V(9).Infof("SnapshotManager: mustWrite() true because of Protect")
		return true
	}

	// If the inputs or outputs of this resource have changed, we must write the checkpoint. Note that it is possible
	// for the inputs of a "same" resource to have changed even if the contents of the input bags are different if the
	// resource's provider deems the physical change to be semantically irrelevant.
	if !old.Inputs.DeepEquals(new.Inputs) {
		logging.V(9).Infof("SnapshotManager: mustWrite() true because of Inputs")
		return true
	}
	if !old.Outputs.DeepEquals(new.Outputs) {
		logging.V(9).Infof("SnapshotManager: mustWrite() true because of Outputs")
		return true
	}

	// reflect.DeepEqual does not treat `nil` and `[]URN{}` as equal, so we must check for both
	// lists being empty ourselves.
	if len(old.Dependencies) != 0 || len(new.Dependencies) != 0 {
		// Sort dependencies before comparing them. If the dependencies have changed, we must write the checkpoint.
		sortDeps := func(deps []resource.URN) []resource.URN {
			result := make([]resource.URN, len(deps))
			copy(result, deps)
			slices.Sort(result)
			return result
		}
		oldDeps := sortDeps(old.Dependencies)
		newDeps := sortDeps(new.Dependencies)
		if !reflect.DeepEqual(oldDeps, newDeps) {
			logging.V(9).Infof("SnapshotManager: mustWrite() true because of Dependencies")
			return true
		}
	}

	// Init errors are strictly advisory, so we do not consider them when deciding whether or not to write the
	// checkpoint. Likewise source positions are purely metadata and do not affect the system correctness, so
	// for performance we elide those as well. This prevents _every_ resource needing a snapshot write when
	// making large source code changes.

	logging.V(9).Infof("SnapshotManager: mustWrite() false")
	return false
}

func (ssm *sameSnapshotMutation) End(step deploy.Step, successful bool) error {
	contract.Requiref(step != nil, "step", "must not be nil")
	contract.Requiref(step.Op() == deploy.OpSame, "step.Op()", "must be %q, got %q", deploy.OpSame, step.Op())
	logging.V(9).Infof("SnapshotManager: sameSnapshotMutation.End(..., %v)", successful)
	return ssm.manager.mutate(func() bool {
		sameStep := step.(*deploy.SameStep)

		ssm.manager.markOperationComplete(step.New())
		if successful {
			ssm.manager.markDone(step.Old())

			// In the case of a 'resource create' in a program that wasn't specified by the user in the
			// --target list, we *never* want to write this to the checkpoint.  We treat it as if it
			// doesn't exist at all.  That way when the program runs the next time, we'll actually
			// create it.
			if sameStep.IsSkippedCreate() {
				return false
			}

			ssm.manager.markNew(step.New())

			// Note that "Same" steps only consider input and provider diffs, so it is possible to see a same step for a
			// resource with new dependencies, outputs, parent, protection. etc.
			//
			// As such, we diff all of the non-input properties of the resource here and write the snapshot if we find any
			// changes.
			if !ssm.mustWrite(sameStep) {
				logging.V(9).Infof("SnapshotManager: sameSnapshotMutation.End() eliding write")
				return false
			}
		}

		logging.V(9).Infof("SnapshotManager: sameSnapshotMutation.End() not eliding write")
		return true
	})
}

func (sm *SnapshotManager) doCreate(step deploy.Step) (engine.SnapshotMutation, error) {
	logging.V(9).Infof("SnapshotManager.doCreate(%s)", step.URN())
	err := sm.mutate(func() bool {
		sm.markOperationPending(step.New(), resource.OperationTypeCreating)
		return true
	})
	if err != nil {
		return nil, err
	}

	return &createSnapshotMutation{sm}, nil
}

type createSnapshotMutation struct {
	manager *SnapshotManager
}

func (csm *createSnapshotMutation) End(step deploy.Step, successful bool) error {
	contract.Requiref(step != nil, "step", "must not be nil")
	logging.V(9).Infof("SnapshotManager: createSnapshotMutation.End(..., %v)", successful)
	return csm.manager.mutate(func() bool {
		csm.manager.markOperationComplete(step.New())
		if successful {
			// There is some very subtle behind-the-scenes magic here that
			// comes into play whenever this create is a CreateReplacement.
			//
			// Despite intending for the base snapshot to be immutable, the engine
			// does in fact mutate it by setting a `Delete` flag on resources
			// being replaced as part of a Create-Before-Delete replacement sequence.
			// Since we are storing the base snapshot and all resources by reference
			// (we have pointers to engine-allocated objects), this transparently
			// "just works" for the SnapshotManager.
			csm.manager.markNew(step.New())

			// If we had an old state that was marked as pending-replacement, mark its replacement as complete such
			// that it is flushed from the state file.
			if old := step.Old(); old != nil && old.PendingReplacement {
				csm.manager.markDone(old)
			}
		}
		return true
	})
}

func (sm *SnapshotManager) doUpdate(step deploy.Step) (engine.SnapshotMutation, error) {
	logging.V(9).Infof("SnapshotManager.doUpdate(%s)", step.URN())
	err := sm.mutate(func() bool {
		sm.markOperationPending(step.New(), resource.OperationTypeUpdating)
		return true
	})
	if err != nil {
		return nil, err
	}

	return &updateSnapshotMutation{sm}, nil
}

type updateSnapshotMutation struct {
	manager *SnapshotManager
}

func (usm *updateSnapshotMutation) End(step deploy.Step, successful bool) error {
	contract.Requiref(step != nil, "step", "must not be nil")
	logging.V(9).Infof("SnapshotManager: updateSnapshotMutation.End(..., %v)", successful)
	return usm.manager.mutate(func() bool {
		usm.manager.markOperationComplete(step.New())
		if successful {
			usm.manager.markDone(step.Old())
			usm.manager.markNew(step.New())
		}
		return true
	})
}

func (sm *SnapshotManager) doDelete(step deploy.Step) (engine.SnapshotMutation, error) {
	logging.V(9).Infof("SnapshotManager.doDelete(%s)", step.URN())
	err := sm.mutate(func() bool {
		sm.markOperationPending(step.Old(), resource.OperationTypeDeleting)
		return true
	})
	if err != nil {
		return nil, err
	}

	return &deleteSnapshotMutation{sm}, nil
}

type deleteSnapshotMutation struct {
	manager *SnapshotManager
}

func (dsm *deleteSnapshotMutation) End(step deploy.Step, successful bool) error {
	contract.Requiref(step != nil, "step", "must not be nil")
	logging.V(9).Infof("SnapshotManager: deleteSnapshotMutation.End(..., %v)", successful)
	return dsm.manager.mutate(func() bool {
		dsm.manager.markOperationComplete(step.Old())
		if successful {
			contract.Assertf(
				!step.Old().Protect ||
					step.Op() == deploy.OpDiscardReplaced ||
					step.Op() == deploy.OpDeleteReplaced,
				"Old must be unprotected (got %v) or the operation must be a replace (got %q)",
				step.Old().Protect, step.Op())

			if !step.Old().PendingReplacement {
<<<<<<< HEAD
				dsm.manager.deletes[step.Old()] = true
=======
				// If this is a delete-replace operation, we don't want to mark the resource as deleted
				// because we want to keep the new resource. If this is a normal delete/discard operation we
				// need to add the resource to the "deletes" set so that we can filter it out when writing the
				// snapshot.
				op := step.Op()
				contract.Assertf(
					op == deploy.OpDiscardReplaced || op == deploy.OpReadDiscard ||
						op == deploy.OpDeleteReplaced || op == deploy.OpDelete,
					"unexpected step.Op(): %q", op)

				if op == deploy.OpDelete || op == deploy.OpReadDiscard {
					dsm.manager.deletes[step.Old()] = true
				}
>>>>>>> 3fa06bfe
				dsm.manager.markDone(step.Old())
			}
		}
		return true
	})
}

type replaceSnapshotMutation struct {
	manager *SnapshotManager
}

func (rsm *replaceSnapshotMutation) End(step deploy.Step, successful bool) error {
	logging.V(9).Infof("SnapshotManager: replaceSnapshotMutation.End(..., %v)", successful)
	return nil
}

func (sm *SnapshotManager) doRead(step deploy.Step) (engine.SnapshotMutation, error) {
	logging.V(9).Infof("SnapshotManager.doRead(%s)", step.URN())
	err := sm.mutate(func() bool {
		sm.markOperationPending(step.New(), resource.OperationTypeReading)
		return true
	})
	if err != nil {
		return nil, err
	}

	return &readSnapshotMutation{sm}, nil
}

type readSnapshotMutation struct {
	manager *SnapshotManager
}

func (rsm *readSnapshotMutation) End(step deploy.Step, successful bool) error {
	contract.Requiref(step != nil, "step", "must not be nil")
	logging.V(9).Infof("SnapshotManager: readSnapshotMutation.End(..., %v)", successful)
	return rsm.manager.mutate(func() bool {
		rsm.manager.markOperationComplete(step.New())
		if successful {
			if step.Old() != nil {
				rsm.manager.markDone(step.Old())
			}

			rsm.manager.markNew(step.New())
		}
		return true
	})
}

type refreshSnapshotMutation struct {
	manager *SnapshotManager
}

func (rsm *refreshSnapshotMutation) End(step deploy.Step, successful bool) error {
	contract.Requiref(step != nil, "step", "must not be nil")
	contract.Requiref(step.Op() == deploy.OpRefresh, "step.Op", "must be %q, got %q", deploy.OpRefresh, step.Op())
	logging.V(9).Infof("SnapshotManager: refreshSnapshotMutation.End(..., %v)", successful)
	return rsm.manager.mutate(func() bool {
		// We always elide refreshes. The expectation is that all of these run before any actual mutations and that
		// some other component will rewrite the base snapshot in-memory, so there's no action the snapshot
		// manager needs to take other than to remember that the base snapshot--and therefore the actual snapshot--may
		// have changed.
		return false
	})
}

type removePendingReplaceSnapshotMutation struct {
	manager *SnapshotManager
}

func (rsm *removePendingReplaceSnapshotMutation) End(step deploy.Step, successful bool) error {
	contract.Requiref(step != nil, "step", "must not be nil")
	contract.Requiref(step.Op() == deploy.OpRemovePendingReplace, "step.Op",
		"must be %q, got %q", deploy.OpRemovePendingReplace, step.Op())
	return rsm.manager.mutate(func() bool {
		res := step.Old()
		contract.Assertf(res.PendingReplacement, "resource %q must be pending replacement", res.URN)
		rsm.manager.markDone(res)
		return true
	})
}

func (sm *SnapshotManager) doImport(step deploy.Step) (engine.SnapshotMutation, error) {
	logging.V(9).Infof("SnapshotManager.doImport(%s)", step.URN())
	err := sm.mutate(func() bool {
		sm.markOperationPending(step.New(), resource.OperationTypeImporting)
		return true
	})
	if err != nil {
		return nil, err
	}

	return &importSnapshotMutation{sm}, nil
}

type importSnapshotMutation struct {
	manager *SnapshotManager
}

func (ism *importSnapshotMutation) End(step deploy.Step, successful bool) error {
	contract.Requiref(step != nil, "step", "must not be nil")
	contract.Requiref(step.Op() == deploy.OpImport || step.Op() == deploy.OpImportReplacement, "step.Op",
		"must be %q or %q, got %q", deploy.OpImport, deploy.OpImportReplacement, step.Op())

	return ism.manager.mutate(func() bool {
		ism.manager.markOperationComplete(step.New())
		if successful {
			ism.manager.markNew(step.New())
		}
		return true
	})
}

// markDone marks a resource as having been processed. Resources that have been marked
// in this manner won't be persisted in the snapshot.
func (sm *SnapshotManager) markDone(state *resource.State) {
	contract.Requiref(state != nil, "state", "must not be nil")
	sm.dones[state] = true
	logging.V(9).Infof("Marked old state snapshot as done: %v", state.URN)
}

// markNew marks a resource as existing in the new snapshot. This occurs on
// successful non-deletion operations where the given state is the new state
// of a resource that will be persisted to the snapshot.
func (sm *SnapshotManager) markNew(state *resource.State) {
	contract.Requiref(state != nil, "state", "must not be nil")
	sm.resources = append(sm.resources, state)
	logging.V(9).Infof("Appended new state snapshot to be written: %v", state.URN)
}

// markOperationPending marks a resource as undergoing an operation that will now be considered pending.
func (sm *SnapshotManager) markOperationPending(state *resource.State, op resource.OperationType) {
	contract.Requiref(state != nil, "state", "must not be nil")
	sm.operations = append(sm.operations, resource.NewOperation(state, op))
	logging.V(9).Infof("SnapshotManager.markPendingOperation(%s, %s)", state.URN, string(op))
}

// markOperationComplete marks a resource as having completed the operation that it previously was performing.
func (sm *SnapshotManager) markOperationComplete(state *resource.State) {
	contract.Requiref(state != nil, "state", "must not be nil")
	sm.completeOps[state] = true
	logging.V(9).Infof("SnapshotManager.markOperationComplete(%s)", state.URN)
}

// snap produces a new Snapshot given the base snapshot and a list of resources that the current
// plan has created.
func (sm *SnapshotManager) snap() *deploy.Snapshot {
	// At this point we have two resource DAGs. One of these is the base DAG for this plan; the other is the current DAG
	// for this plan. Any resource r may be present in both DAGs. In order to produce a snapshot, we need to merge these
	// DAGs such that all resource dependencies are correctly preserved. Conceptually, the merge proceeds as follows:
	//
	// - Begin with an empty merged DAG.
	// - For each resource r in the current DAG, insert r and its outgoing edges into the merged DAG.
	// - For each resource r in the base DAG:
	//     - If r is in the merged DAG, we are done: if the resource is in the merged DAG, it must have been in the
	//       current DAG, which accurately captures its current dependencies.
	//     - If r is not in the merged DAG, insert it and its outgoing edges into the merged DAG.
	//
	// Physically, however, each DAG is represented as list of resources without explicit dependency edges. In place of
	// edges, it is assumed that the list represents a valid topological sort of its source DAG. Thus, any resource r at
	// index i in a list L must be assumed to be dependent on all resources in L with index j s.t. j < i. Due to this
	// representation, we implement the algorithm above as follows to produce a merged list that represents a valid
	// topological sort of the merged DAG:
	//
	// - Begin with an empty merged list.
	// - For each resource r in the current list, append r to the merged list. r must be in a correct location in the
	//   merged list, as its position relative to its assumed dependencies has not changed.
	// - For each resource r in the base list:
	//     - If r is in the merged list, we are done by the logic given in the original algorithm.
	//     - If r is not in the merged list, append r to the merged list. r must be in a correct location in the merged
	//       list:
	//         - If any of r's dependencies were in the current list, they must already be in the merged list and their
	//           relative order w.r.t. r has not changed.
	//         - If any of r's dependencies were not in the current list, they must already be in the merged list, as
	//           they would have been appended to the list before r.

	// Start with a copy of the resources produced during the evaluation of the current plan.
	resources := make([]*resource.State, 0, len(sm.resources))

	// if any resources have been deleted we need to filter them out here
	for _, res := range sm.resources {
<<<<<<< HEAD
		old := sm.oldMapping[res]
		if old == nil || !sm.deletes[old] {
=======
		if !sm.deletes[res] {
>>>>>>> 3fa06bfe
			resources = append(resources, res)
		}
	}

	// Append any resources from the base plan that were not produced by the current plan.
	if base := sm.baseSnapshot; base != nil {
		for _, res := range base.Resources {
			if !sm.dones[res] {
				resources = append(resources, res)
			}
		}
	}

	// Record any pending operations, if there are any outstanding that have not completed yet.
	var operations []resource.Operation
	for _, op := range sm.operations {
		if !sm.completeOps[op.Resource] {
			operations = append(operations, op)
		}
	}

	// Track pending create operations from the base snapshot
	// and propagate them to the new snapshot: we don't want to clear pending CREATE operations
	// because these must require user intervention to be cleared or resolved.
	if base := sm.baseSnapshot; base != nil {
		for _, pendingOperation := range base.PendingOperations {
			if pendingOperation.Type == resource.OperationTypeCreating {
				operations = append(operations, pendingOperation)
			}
		}
	}

	manifest := deploy.Manifest{
		Time:    time.Now(),
		Version: version.Version,
		// Plugins: sm.plugins, - Explicitly dropped, since we don't use the plugin list in the manifest anymore.
	}

	// The backend.SnapshotManager and backend.SnapshotPersister will keep track of any changes to
	// the Snapshot (checkpoint file) in the HTTP backend. We will reuse the snapshot's secrets manager when possible
	// to ensure that secrets are not re-encrypted on each update.
	secretsManager := sm.secretsManager
	if sm.baseSnapshot != nil && secrets.AreCompatible(secretsManager, sm.baseSnapshot.SecretsManager) {
		secretsManager = sm.baseSnapshot.SecretsManager
	}

	var metadata deploy.SnapshotMetadata
	if sm.baseSnapshot != nil {
		metadata = sm.baseSnapshot.Metadata
	}

	manifest.Magic = manifest.NewMagic()
	return deploy.NewSnapshot(manifest, secretsManager, resources, operations, metadata)
}

// saveSnapshot persists the current snapshot. If integrity checking is enabled,
// the snapshot's integrity is also verified. If the snapshot is invalid,
// metadata about this write operation is added to the snapshot before it is
// written, in order to aid debugging should future operations fail with an
// error.
func (sm *SnapshotManager) saveSnapshot() error {
	snap, err := sm.snap().NormalizeURNReferences()
	if err != nil {
		return fmt.Errorf("failed to normalize URN references: %w", err)
	}

	// In order to persist metadata about snapshot integrity issues, we check the
	// snapshot's validity *before* we write it. However, should an error occur,
	// we will only raise this *after* the write has completed. In the event that
	// integrity checking is disabled, we still actually perform the check (and
	// write metadata appropriately), but we will not raise the error following a
	// successful write.
	//
	// If the actual write fails for any reason, this error will supersede any
	// integrity error. This matches behaviour prior to when integrity metadata
	// writing was introduced.
	//
	// Metadata will be cleared out by a successful operation (even if integrity
	// checking is being enforced).
	integrityError := snap.VerifyIntegrity()
	if integrityError == nil {
		snap.Metadata.IntegrityErrorMetadata = nil
	} else {
		snap.Metadata.IntegrityErrorMetadata = &deploy.SnapshotIntegrityErrorMetadata{
			Version: version.Version,
			Command: strings.Join(os.Args, " "),
			Error:   integrityError.Error(),
		}
	}

	if err := sm.persister.Save(snap); err != nil {
		return fmt.Errorf("failed to save snapshot: %w", err)
	}
	if !DisableIntegrityChecking && integrityError != nil {
		return fmt.Errorf("failed to verify snapshot: %w", integrityError)
	}
	return nil
}

// defaultServiceLoop saves a Snapshot whenever a mutation occurs
func (sm *SnapshotManager) defaultServiceLoop(mutationRequests chan mutationRequest, done chan error) {
	// True if we have elided writes since the last actual write.
	hasElidedWrites := true

	// Service each mutation request in turn.
serviceLoop:
	for {
		select {
		case request := <-mutationRequests:
			var err error
			if request.mutator() {
				err = sm.saveSnapshot()
				hasElidedWrites = false
			} else {
				hasElidedWrites = true
			}
			request.result <- err
		case <-sm.cancel:
			break serviceLoop
		}
	}

	// If we still have elided writes once the channel has closed, flush the snapshot.
	var err error
	if hasElidedWrites {
		logging.V(9).Infof("SnapshotManager: flushing elided writes...")
		err = sm.saveSnapshot()
	}
	done <- err
}

// unsafeServiceLoop doesn't save Snapshots when mutations occur and instead saves Snapshots when
// SnapshotManager.Close() is invoked. It trades reliability for speed as every mutation does not
// cause a Snapshot to be serialized to the user's state backend.
func (sm *SnapshotManager) unsafeServiceLoop(mutationRequests chan mutationRequest, done chan error) {
	for {
		select {
		case request := <-mutationRequests:
			request.mutator()
			request.result <- nil
		case <-sm.cancel:
			done <- sm.saveSnapshot()
			return
		}
	}
}

// NewSnapshotManager creates a new SnapshotManager for the given stack name, using the given persister, default secrets
// manager and base snapshot.
//
// It is *very important* that the baseSnap pointer refers to the same Snapshot given to the engine! The engine will
// mutate this object and correctness of the SnapshotManager depends on being able to observe this mutation. (This is
// not ideal...)
func NewSnapshotManager(
	persister SnapshotPersister,
	secretsManager secrets.Manager,
	baseSnap *deploy.Snapshot,
) *SnapshotManager {
	mutationRequests, cancel, done := make(chan mutationRequest), make(chan bool), make(chan error)

	manager := &SnapshotManager{
		persister:        persister,
		secretsManager:   secretsManager,
		baseSnapshot:     baseSnap,
		dones:            make(map[*resource.State]bool),
		completeOps:      make(map[*resource.State]bool),
		mutationRequests: mutationRequests,
		cancel:           cancel,
		done:             done,
<<<<<<< HEAD
		oldMapping:       make(map[*resource.State]*resource.State),
=======
>>>>>>> 3fa06bfe
		deletes:          make(map[*resource.State]bool),
	}

	serviceLoop := manager.defaultServiceLoop

	if env.SkipCheckpoints.Value() {
		serviceLoop = manager.unsafeServiceLoop
	}

	go serviceLoop(mutationRequests, done)

	return manager
}<|MERGE_RESOLUTION|>--- conflicted
+++ resolved
@@ -74,14 +74,9 @@
 	cancel           chan bool                // A channel used to request cancellation of any new mutation requests.
 	done             <-chan error             // A channel that sends a single result when the manager has shut down.
 
-<<<<<<< HEAD
-	oldMapping map[*resource.State]*resource.State // A mapping of new resource states to their old state.
-	deletes    map[*resource.State]bool            // The set of resources that have been deleted.
-=======
 	// The set of resources that have been deleted. These resources could also have been added to `resources`
 	// by other operations but need to be filtered out before writing the snapshot.
 	deletes map[*resource.State]bool
->>>>>>> 3fa06bfe
 }
 
 var _ engine.SnapshotManager = (*SnapshotManager)(nil)
@@ -152,10 +147,6 @@
 func (sm *SnapshotManager) BeginMutation(step deploy.Step) (engine.SnapshotMutation, error) {
 	contract.Requiref(step != nil, "step", "cannot be nil")
 	logging.V(9).Infof("SnapshotManager: Beginning mutation for step `%s` on resource `%s`", step.Op(), step.URN())
-
-	if step.Old() != nil && step.New() != nil {
-		sm.oldMapping[step.New()] = step.Old()
-	}
 
 	switch step.Op() {
 	case deploy.OpSame:
@@ -451,9 +442,6 @@
 				step.Old().Protect, step.Op())
 
 			if !step.Old().PendingReplacement {
-<<<<<<< HEAD
-				dsm.manager.deletes[step.Old()] = true
-=======
 				// If this is a delete-replace operation, we don't want to mark the resource as deleted
 				// because we want to keep the new resource. If this is a normal delete/discard operation we
 				// need to add the resource to the "deletes" set so that we can filter it out when writing the
@@ -467,7 +455,6 @@
 				if op == deploy.OpDelete || op == deploy.OpReadDiscard {
 					dsm.manager.deletes[step.Old()] = true
 				}
->>>>>>> 3fa06bfe
 				dsm.manager.markDone(step.Old())
 			}
 		}
@@ -649,12 +636,7 @@
 
 	// if any resources have been deleted we need to filter them out here
 	for _, res := range sm.resources {
-<<<<<<< HEAD
-		old := sm.oldMapping[res]
-		if old == nil || !sm.deletes[old] {
-=======
 		if !sm.deletes[res] {
->>>>>>> 3fa06bfe
 			resources = append(resources, res)
 		}
 	}
@@ -824,10 +806,6 @@
 		mutationRequests: mutationRequests,
 		cancel:           cancel,
 		done:             done,
-<<<<<<< HEAD
-		oldMapping:       make(map[*resource.State]*resource.State),
-=======
->>>>>>> 3fa06bfe
 		deletes:          make(map[*resource.State]bool),
 	}
 
