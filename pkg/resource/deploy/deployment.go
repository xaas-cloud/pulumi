// Copyright 2016-2024, Pulumi Corporation.
//
// Licensed under the Apache License, Version 2.0 (the "License");
// you may not use this file except in compliance with the License.
// You may obtain a copy of the License at
//
//     http://www.apache.org/licenses/LICENSE-2.0
//
// Unless required by applicable law or agreed to in writing, software
// distributed under the License is distributed on an "AS IS" BASIS,
// WITHOUT WARRANTIES OR CONDITIONS OF ANY KIND, either express or implied.
// See the License for the specific language governing permissions and
// limitations under the License.

package deploy

import (
	"context"
	"fmt"
	"math"
	"regexp"
	"strings"
	"sync"

	uuid "github.com/gofrs/uuid"

	"github.com/pulumi/pulumi/pkg/v3/codegen/schema"
	"github.com/pulumi/pulumi/pkg/v3/resource/autonaming"
	"github.com/pulumi/pulumi/pkg/v3/resource/deploy/providers"
	"github.com/pulumi/pulumi/pkg/v3/resource/graph"
	"github.com/pulumi/pulumi/pkg/v3/util/gsync"
	"github.com/pulumi/pulumi/sdk/v3/go/common/diag"
	"github.com/pulumi/pulumi/sdk/v3/go/common/resource"
	"github.com/pulumi/pulumi/sdk/v3/go/common/resource/config"
	"github.com/pulumi/pulumi/sdk/v3/go/common/resource/plugin"
	"github.com/pulumi/pulumi/sdk/v3/go/common/tokens"
	"github.com/pulumi/pulumi/sdk/v3/go/common/util/contract"
	"github.com/pulumi/pulumi/sdk/v3/go/common/workspace"
)

// BackendClient is used to retrieve information about stacks from a backend.
type BackendClient interface {
	// GetStackOutputs returns the outputs (if any) for the named stack or an error if the stack cannot be found.
	GetStackOutputs(ctx context.Context, name string) (resource.PropertyMap, error)

	// GetStackResourceOutputs returns the resource outputs for a stack, or an error if the stack
	// cannot be found. Resources are retrieved from the latest stack snapshot, which may include
	// ongoing updates. They are returned in a `PropertyMap` mapping resource URN to another
	// `Propertymap` with members `type` (containing the Pulumi type ID for the resource) and
	// `outputs` (containing the resource outputs themselves).
	GetStackResourceOutputs(ctx context.Context, stackName string) (resource.PropertyMap, error)
}

// Options controls the deployment process.
type Options struct {
	// true if the process is a dry run (that is, won't make any changes), such as
	// during a preview action or when previewing another action like refresh or
	// destroy.
	DryRun bool
	// the degree of parallelism for resource operations (<=1 for serial).
	Parallel int32
	// whether or not to refresh before executing the deployment.
	Refresh bool
	// whether or not to exit after refreshing (i.e. this is specifically a
	// refresh operation).
	RefreshOnly bool
<<<<<<< HEAD
	// whether or not to use program based refresh.
	RefreshProgram bool
	// whether or not to use program based destroy.
=======
	// true if the plan should run the program as part of destroy.
>>>>>>> 3fa06bfe
	DestroyProgram bool
	// if specified, only operate on the specified resources.
	Targets UrnTargets
	// if specified, mark the specified resources for replacement.
	ReplaceTargets UrnTargets
	// true if target dependents should be computed automatically.
	TargetDependents bool
	// whether or not to use legacy diffing behavior.
	UseLegacyDiff bool
	// true if the deployment should use legacy refresh diffing behavior and
	// report only output changes, as opposed to computing diffs against desired
	// state.
	UseLegacyRefreshDiff bool
	// true to disable resource reference support.
	DisableResourceReferences bool
	// true to disable output value support.
	DisableOutputValues bool
	// true to enable plan generation.
	GeneratePlan bool
	// true if we should continue with the deployment even if a resource operation fails.
	ContinueOnError bool
	// Autonamer can resolve user's preference for custom autonaming options for a given resource.
	Autonamer autonaming.Autonamer
}

// DegreeOfParallelism returns the degree of parallelism that should be used during the
// deployment process.
func (o Options) DegreeOfParallelism() int32 {
	if o.Parallel <= 1 {
		return 1
	}
	return o.Parallel
}

// InfiniteParallelism returns whether or not the requested level of parallelism is unbounded.
func (o Options) InfiniteParallelism() bool {
	return o.Parallel == math.MaxInt32
}

// An immutable set of urns to target with an operation.
//
// The zero value of UrnTargets is the set of all URNs.
type UrnTargets struct {
	// UrnTargets is internally made up of two components: literals, which are fully
	// specified URNs and globs, which are partially specified URNs.

	literals []resource.URN
	globs    map[string]*regexp.Regexp
}

// Create a new set of targets.
//
// Each element is considered a glob if it contains any '*' and an URN otherwise. No other
// URN validation is performed.
//
// If len(urnOrGlobs) == 0, an unconstrained set will be created.
func NewUrnTargets(urnOrGlobs []string) UrnTargets {
	literals, globs := []resource.URN{}, map[string]*regexp.Regexp{}
	for _, urn := range urnOrGlobs {
		if strings.ContainsRune(urn, '*') {
			globs[urn] = nil
		} else {
			literals = append(literals, resource.URN(urn))
		}
	}
	return UrnTargets{literals, globs}
}

// Create a new set of targets from fully resolved URNs.
func NewUrnTargetsFromUrns(urns []resource.URN) UrnTargets {
	return UrnTargets{urns, nil}
}

// Return a copy of the UrnTargets
func (t UrnTargets) Clone() UrnTargets {
	newLiterals := append(make([]resource.URN, 0, len(t.literals)), t.literals...)
	newGlobs := make(map[string]*regexp.Regexp, len(t.globs))
	for k, v := range t.globs {
		newGlobs[k] = v
	}
	return UrnTargets{
		literals: newLiterals,
		globs:    newGlobs,
	}
}

// Return if the target set constrains the set of acceptable URNs.
func (t UrnTargets) IsConstrained() bool {
	return len(t.literals) > 0 || len(t.globs) > 0
}

// Get a regexp that can match on the glob. This function caches regexp generation.
func (t UrnTargets) getMatcher(glob string) *regexp.Regexp {
	if r := t.globs[glob]; r != nil {
		return r
	}
	segmentGlob := strings.Split(glob, "**")
	for i, v := range segmentGlob {
		part := strings.Split(v, "*")
		for i, v := range part {
			part[i] = regexp.QuoteMeta(v)
		}
		segmentGlob[i] = strings.Join(part, "[^:]*")
	}

	// Because we have quoted all input, this is safe to compile.
	r := regexp.MustCompile("^" + strings.Join(segmentGlob, ".*") + "$")

	// We cache and return the matcher
	t.globs[glob] = r
	return r
}

// Check if Targets contains the URN.
//
// If method receiver is not initialized, `true` is always returned.
func (t UrnTargets) Contains(urn resource.URN) bool {
	if !t.IsConstrained() {
		return true
	}
	for _, literal := range t.literals {
		if literal == urn {
			return true
		}
	}
	for glob := range t.globs {
		if t.getMatcher(glob).MatchString(string(urn)) {
			return true
		}
	}
	return false
}

// URN literals specified as targets.
//
// It doesn't make sense to iterate over all targets, since the list of targets may be
// infinite.
func (t UrnTargets) Literals() []resource.URN {
	return t.literals
}

// Adds a literal iff t is already initialized.
func (t *UrnTargets) addLiteral(urn resource.URN) {
	if t.IsConstrained() {
		t.literals = append(t.literals, urn)
	}
}

// StepExecutorEvents is an interface that can be used to hook resource lifecycle events.
type StepExecutorEvents interface {
	OnResourceStepPre(step Step) (interface{}, error)
	OnResourceStepPost(ctx interface{}, step Step, status resource.Status, err error) error
	OnResourceOutputs(step Step) error
}

// PolicyEvents is an interface that can be used to hook policy events.
type PolicyEvents interface {
	OnPolicyViolation(resource.URN, plugin.AnalyzeDiagnostic)
	OnPolicyRemediation(resource.URN, plugin.Remediation, resource.PropertyMap, resource.PropertyMap)
}

// Events is an interface that can be used to hook interesting engine events.
type Events interface {
	StepExecutorEvents
	PolicyEvents
}

type resourcePlans struct {
	m     sync.RWMutex
	plans Plan
}

func newResourcePlan(config config.Map) *resourcePlans {
	return &resourcePlans{
		plans: NewPlan(config),
	}
}

func (m *resourcePlans) set(urn resource.URN, plan *ResourcePlan) {
	m.m.Lock()
	defer m.m.Unlock()

	if _, ok := m.plans.ResourcePlans[urn]; ok {
		panic(fmt.Sprintf("tried to set resource plan for %s but it's already been set", urn))
	}

	m.plans.ResourcePlans[urn] = plan
}

func (m *resourcePlans) get(urn resource.URN) (*ResourcePlan, bool) {
	m.m.RLock()
	defer m.m.RUnlock()

	p, ok := m.plans.ResourcePlans[urn]
	return p, ok
}

func (m *resourcePlans) plan() *Plan {
	return &m.plans
}

// A Deployment manages the iterative computation and execution of a deployment based on a stream of goal states.
// A running deployment emits events that indicate its progress. These events must be used to record the new state
// of the deployment target.
type Deployment struct {
	// the plugin context (for provider operations).
	ctx *plugin.Context
	// options for this deployment.
	opts *Options
	// event handlers for this deployment.
	events Events
	// the deployment target.
	target *Target
	// the old resource snapshot for comparison.
	prev *Snapshot
	// a map of all old resources.
	olds map[resource.URN]*resource.State
	// a map of all planned resource changes, if any.
	plan *Plan
	// resources to import, if this is an import deployment.
	imports []Import
	// true if this is an import deployment.
	isImport bool
	// the schema cache for this deployment, if any.
	schemaLoader schema.Loader
	// the source of new resources.
	source Source
	// the policy packs to run during this deployment's generation.
	localPolicyPackPaths []string
	// the dependency graph of the old snapshot.
	depGraph *graph.DependencyGraph
	// the provider registry for this deployment.
	providers *providers.Registry
	// the set of resource goals generated by the deployment.
	goals *gsync.Map[resource.URN, *resource.Goal]
	// the set of new resources generated by the deployment.
	news *gsync.Map[resource.URN, *resource.State]
	// the set of new resource plans.
	newPlans *resourcePlans
	// the set of resources read as part of the deployment
	reads *gsync.Map[resource.URN, *resource.State]
}

// addDefaultProviders adds any necessary default provider definitions and references to the given snapshot. Version
// information for these providers is sourced from the snapshot's manifest; inputs parameters are sourced from the
// stack's configuration.
func addDefaultProviders(target *Target, source Source, prev *Snapshot) error {
	if prev == nil {
		return nil
	}

	// Pull the versions we'll use for default providers from the snapshot's manifest.
	defaultProviderInfo := make(map[tokens.Package]workspace.PluginSpec)
	for _, p := range prev.Manifest.Plugins {
		defaultProviderInfo[tokens.Package(p.Name)] = p.Spec()
	}

	// Determine the necessary set of default providers and inject references to default providers as appropriate.
	//
	// We do this by scraping the snapshot for custom resources that does not reference a provider and adding
	// default providers for these resources' packages. Each of these resources is rewritten to reference the default
	// provider for its package.
	//
	// The configuration for each default provider is pulled from the stack's configuration information.
	var defaultProviders []*resource.State
	defaultProviderRefs := make(map[tokens.Package]providers.Reference)
	for _, res := range prev.Resources {
		if providers.IsProviderType(res.URN.Type()) || !res.Custom || res.Provider != "" {
			continue
		}

		pkg := res.URN.Type().Package()
		ref, ok := defaultProviderRefs[pkg]
		if !ok {
			inputs, err := target.GetPackageConfig(pkg)
			if err != nil {
				return fmt.Errorf("could not fetch configuration for default provider '%v'", pkg)
			}
			if pkgInfo, ok := defaultProviderInfo[pkg]; ok {
				providers.SetProviderVersion(inputs, pkgInfo.Version)
				providers.SetProviderURL(inputs, pkgInfo.PluginDownloadURL)
				providers.SetProviderChecksums(inputs, pkgInfo.Checksums)
			}

			uuid, err := uuid.NewV4()
			if err != nil {
				return err
			}

			urn, id := defaultProviderURN(target, source, pkg), resource.ID(uuid.String())
			ref, err = providers.NewReference(urn, id)
			contract.Assertf(err == nil,
				"could not create provider reference with URN %v and ID %v", urn, id)

			provider := &resource.State{
				Type:    urn.Type(),
				URN:     urn,
				Custom:  true,
				ID:      id,
				Inputs:  inputs,
				Outputs: inputs,
			}
			defaultProviders = append(defaultProviders, provider)
			defaultProviderRefs[pkg] = ref
		}
		res.Provider = ref.String()
	}

	// If any default providers are necessary, prepend their definitions to the snapshot's resources. This trivially
	// guarantees that all default provider references name providers that precede the referent in the snapshot.
	if len(defaultProviders) != 0 {
		prev.Resources = append(defaultProviders, prev.Resources...)
	}

	return nil
}

// migrateProviders is responsible for adding default providers to old snapshots and filling in output properties for
// providers that do not have them.
func migrateProviders(target *Target, prev *Snapshot, source Source) error {
	// Add any necessary default provider references to the previous snapshot in order to accommodate stacks that were
	// created prior to the changes that added first-class providers. We do this here rather than in the migration
	// package s.t. the inputs to any default providers (which we fetch from the stacks's configuration) are as
	// accurate as possible.
	if err := addDefaultProviders(target, source, prev); err != nil {
		return err
	}

	// Migrate provider resources from the old, output-less format to the new format where all inputs are reflected as
	// outputs.
	if prev != nil {
		for _, res := range prev.Resources {
			// If we have no old outputs for a provider, use its old inputs as its old outputs. This handles the
			// scenario where the CLI is being upgraded from a version that did not reflect provider inputs to
			// provider outputs, and a provider is being upgraded from a version that did not implement DiffConfig to
			// a version that does.
			if providers.IsProviderType(res.URN.Type()) && len(res.Inputs) != 0 && len(res.Outputs) == 0 {
				// Importantly DO NOT copy the __internal key to the outputs. This key is only expected on inputs.
				res.Outputs = make(resource.PropertyMap)
				for k, v := range res.Inputs {
					if k == "__internal" {
						continue
					}
					res.Outputs[k] = v
				}
			}
		}
	}

	return nil
}

func buildResourceMap(prev *Snapshot, preview bool) ([]*resource.State, map[resource.URN]*resource.State, error) {
	olds := make(map[resource.URN]*resource.State)
	if prev == nil {
		return nil, olds, nil
	}

	for _, oldres := range prev.Resources {
		// Ignore resources that are pending deletion; these should not be recorded in the LUT.
		if oldres.Delete {
			continue
		}

		urn := oldres.URN
		if olds[urn] != nil {
			return nil, nil, fmt.Errorf("unexpected duplicate resource '%s'", urn)
		}
		olds[urn] = oldres
	}

	return prev.Resources, olds, nil
}

// NewDeployment creates a new deployment from a resource snapshot plus a package to evaluate.
//
// From the old and new states, it understands how to orchestrate an evaluation and analyze the resulting resources.
// The deployment may be used to simply inspect a series of operations, or actually perform them; these operations are
// generated based on analysis of the old and new states.  If a resource exists in new, but not old, for example, it
// results in a create; if it exists in both, but is different, it results in an update; and so on and so forth.
//
// Note that a deployment uses internal concurrency and parallelism in various ways, so it must be closed if for some
// reason it isn't carried out to its final conclusion. This will result in cancellation and reclamation of resources.
func NewDeployment(
	ctx *plugin.Context,
	opts *Options,
	events Events,
	target *Target,
	prev *Snapshot,
	plan *Plan,
	source Source,
	localPolicyPackPaths []string,
	backendClient BackendClient,
) (*Deployment, error) {
	contract.Requiref(ctx != nil, "ctx", "must not be nil")
	contract.Requiref(target != nil, "target", "must not be nil")
	contract.Requiref(source != nil, "source", "must not be nil")

	if err := migrateProviders(target, prev, source); err != nil {
		return nil, err
	}

	// Produce a map of all old resources for fast access.
	//
	// NOTE: we can and do mutate prev.Resources, olds, and depGraph during execution after performing a refresh. See
	// deploymentExecutor.refresh for details.
	oldResources, olds, err := buildResourceMap(prev, opts.DryRun)
	if err != nil {
		return nil, err
	}

	// Build the dependency graph for the old resources.
	depGraph := graph.NewDependencyGraph(oldResources)

	// Create a goal map for the deployment.
	newGoals := &gsync.Map[resource.URN, *resource.Goal]{}

	// Create a resource map for the deployment.
	newResources := &gsync.Map[resource.URN, *resource.State]{}

	reads := &gsync.Map[resource.URN, *resource.State]{}

	// Create a new builtin provider. This provider implements features such as `getStack`.
	builtins := newBuiltinProvider(backendClient, newResources, reads, ctx.Diag)

	// Create a new provider registry. Although we really only need to pass in any providers that were present in the
	// old resource list, the registry itself will filter out other sorts of resources when processing the prior state,
	// so we just pass all of the old resources.
	reg := providers.NewRegistry(ctx.Host, opts.DryRun, builtins)

	return &Deployment{
		ctx:                  ctx,
		opts:                 opts,
		events:               events,
		target:               target,
		prev:                 prev,
		plan:                 plan,
		olds:                 olds,
		source:               source,
		localPolicyPackPaths: localPolicyPackPaths,
		depGraph:             depGraph,
		providers:            reg,
		goals:                newGoals,
		news:                 newResources,
		newPlans:             newResourcePlan(target.Config),
		reads:                reads,
	}, nil
}

func (d *Deployment) Ctx() *plugin.Context                   { return d.ctx }
func (d *Deployment) Target() *Target                        { return d.target }
func (d *Deployment) Diag() diag.Sink                        { return d.ctx.Diag }
func (d *Deployment) Prev() *Snapshot                        { return d.prev }
func (d *Deployment) Olds() map[resource.URN]*resource.State { return d.olds }
func (d *Deployment) Source() Source                         { return d.source }

func (d *Deployment) SameProvider(res *resource.State) error {
	var ctx context.Context
	if d.ctx == nil {
		ctx = context.Background()
	} else {
		ctx = d.ctx.Base()
	}
	return d.providers.Same(ctx, res)
}

// EnsureProvider ensures that the provider for the given resource is available in the registry. It assumes
// the provider is available in the previous snapshot.
func (d *Deployment) EnsureProvider(provider string) error {
	if provider == "" {
		return nil
	}

	providerRef, err := providers.ParseReference(provider)
	if err != nil {
		return fmt.Errorf("invalid provider reference %v: %w", provider, err)
	}
	_, has := d.GetProvider(providerRef)
	if !has {
		// We need to create the provider in the registry, find its old state and just "Same" it.
		var providerResource *resource.State
		for _, r := range d.prev.Resources {
			if r.URN == providerRef.URN() && r.ID == providerRef.ID() {
				providerResource = r
				break
			}
		}
		if providerResource == nil {
			return fmt.Errorf("could not find provider %v", providerRef)
		}

		err := d.SameProvider(providerResource)
		if err != nil {
			return fmt.Errorf("could not create provider %v: %w", providerRef, err)
		}
	}

	return nil
}

func (d *Deployment) GetProvider(ref providers.Reference) (plugin.Provider, bool) {
	return d.providers.GetProvider(ref)
}

// generateURN generates a resource's URN from its parent, type, and name under the scope of the deployment's stack and
// project.
func (d *Deployment) generateURN(parent resource.URN, ty tokens.Type, name string) resource.URN {
	// Use the resource goal state name to produce a globally unique URN.
	parentType := tokens.Type("")
	if parent != "" && parent.QualifiedType() != resource.RootStackType {
		// Skip empty parents and don't use the root stack type; otherwise, use the full qualified type.
		parentType = parent.QualifiedType()
	}

	return resource.NewURN(d.Target().Name.Q(), d.source.Project(), parentType, ty, name)
}

// defaultProviderURN generates the URN for the global provider given a package.
func defaultProviderURN(target *Target, source Source, pkg tokens.Package) resource.URN {
	return resource.NewURN(target.Name.Q(), source.Project(), "", providers.MakeProviderType(pkg), "default")
}

// generateEventURN generates a URN for the resource associated with the given event.
func (d *Deployment) generateEventURN(event SourceEvent) resource.URN {
	contract.Requiref(event != nil, "event", "must not be nil")

	switch e := event.(type) {
	case RegisterResourceEvent:
		goal := e.Goal()
		return d.generateURN(goal.Parent, goal.Type, goal.Name)
	case ReadResourceEvent:
		return d.generateURN(e.Parent(), e.Type(), e.Name())
	case RegisterResourceOutputsEvent:
		return e.URN()
	default:
		return ""
	}
}

// Execute executes a deployment to completion, using the given cancellation context and running a preview or update.
func (d *Deployment) Execute(ctx context.Context) (*Plan, error) {
	deploymentExec := &deploymentExecutor{deployment: d}
	return deploymentExec.Execute(ctx)
}<|MERGE_RESOLUTION|>--- conflicted
+++ resolved
@@ -64,13 +64,9 @@
 	// whether or not to exit after refreshing (i.e. this is specifically a
 	// refresh operation).
 	RefreshOnly bool
-<<<<<<< HEAD
-	// whether or not to use program based refresh.
+	// true if the plan should run the program as part of refresh.
 	RefreshProgram bool
-	// whether or not to use program based destroy.
-=======
 	// true if the plan should run the program as part of destroy.
->>>>>>> 3fa06bfe
 	DestroyProgram bool
 	// if specified, only operate on the specified resources.
 	Targets UrnTargets
