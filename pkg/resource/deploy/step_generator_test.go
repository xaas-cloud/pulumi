--- conflicted
+++ resolved
@@ -495,11 +495,7 @@
 					Name: stack,
 				},
 				source: NewNullSource(project),
-<<<<<<< HEAD
-			}, false)
-=======
 			}, updateMode)
->>>>>>> 3fa06bfe
 
 			if tt.parentAlias != nil {
 				sg.aliases = map[resource.URN]resource.URN{
