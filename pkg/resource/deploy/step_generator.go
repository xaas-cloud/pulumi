// Copyright 2016-2021, Pulumi Corporation.
//
// Licensed under the Apache License, Version 2.0 (the "License");
// you may not use this file except in compliance with the License.
// You may obtain a copy of the License at
//
//     http://www.apache.org/licenses/LICENSE-2.0
//
// Unless required by applicable law or agreed to in writing, software
// distributed under the License is distributed on an "AS IS" BASIS,
// WITHOUT WARRANTIES OR CONDITIONS OF ANY KIND, either express or implied.
// See the License for the specific language governing permissions and
// limitations under the License.

package deploy

import (
	cryptorand "crypto/rand"
	"fmt"
	"strings"

	"github.com/pulumi/pulumi/pkg/v3/resource/deploy/providers"
	"github.com/pulumi/pulumi/pkg/v3/resource/graph"
	"github.com/pulumi/pulumi/sdk/v3/go/common/apitype"
	"github.com/pulumi/pulumi/sdk/v3/go/common/diag"
	"github.com/pulumi/pulumi/sdk/v3/go/common/resource"
	"github.com/pulumi/pulumi/sdk/v3/go/common/resource/plugin"
	"github.com/pulumi/pulumi/sdk/v3/go/common/tokens"
	"github.com/pulumi/pulumi/sdk/v3/go/common/util/contract"
	"github.com/pulumi/pulumi/sdk/v3/go/common/util/logging"
	"github.com/pulumi/pulumi/sdk/v3/go/common/util/result"
)

// stepGenerator is responsible for turning resource events into steps that can be fed to the deployment executor.
// It does this by consulting the deployment and calculating the appropriate step action based on the requested goal
// state and the existing state of the world.
type stepGenerator struct {
	deployment *Deployment // the deployment to which this step generator belongs
	opts       Options     // options for this step generator

	updateTargetsOpt  UrnTargets // the set of resources to update; resources not in this set will be same'd
	replaceTargetsOpt UrnTargets // the set of resoures to replace

	// signals that one or more errors have been reported to the user, and the deployment should terminate
	// in error. This primarily allows `preview` to aggregate many policy violation events and
	// report them all at once.
	sawError bool

	urns     map[resource.URN]bool // set of URNs discovered for this deployment
	reads    map[resource.URN]bool // set of URNs read for this deployment
	deletes  map[resource.URN]bool // set of URNs deleted in this deployment
	replaces map[resource.URN]bool // set of URNs replaced in this deployment
	updates  map[resource.URN]bool // set of URNs updated in this deployment
	creates  map[resource.URN]bool // set of URNs created in this deployment
	sames    map[resource.URN]bool // set of URNs that were not changed in this deployment

	// set of URNs that would have been created, but were filtered out because the user didn't
	// specify them with --target
	skippedCreates map[resource.URN]bool

	pendingDeletes map[*resource.State]bool         // set of resources (not URNs!) that are pending deletion
	providers      map[resource.URN]*resource.State // URN map of providers that we have seen so far.

	// a map from URN to a list of property keys that caused the replacement of a dependent resource during a
	// delete-before-replace.
	dependentReplaceKeys map[resource.URN][]resource.PropertyKey

	// a map from old names (aliased URNs) to the new URN that aliased to them.
	aliased map[resource.URN]resource.URN
	// a map from current URN of the resource to the old URN that it was aliased from.
	aliases map[resource.URN]resource.URN
}

func (sg *stepGenerator) isTargetedUpdate() bool {
	return sg.updateTargetsOpt.IsConstrained() || sg.replaceTargetsOpt.IsConstrained()
}

// isTargetedForUpdate returns if `res` is targeted for update. The function accommodates
// `--target-dependents`. `targetDependentsForUpdate` should probably be called if this function
// returns true.
func (sg *stepGenerator) isTargetedForUpdate(res *resource.State) bool {
	if sg.updateTargetsOpt.Contains(res.URN) {
		return true
	} else if !sg.opts.TargetDependents {
		return false
	}

	if res.Provider != "" {
		res, err := providers.ParseReference(res.Provider)
		contract.AssertNoError(err)
		if sg.updateTargetsOpt.Contains(res.URN()) {
			return true
		}
	}
	if res.Parent != "" {
		if sg.updateTargetsOpt.Contains(res.Parent) {
			return true
		}
	}
	for _, dep := range res.Dependencies {
		if dep != "" && sg.updateTargetsOpt.Contains(dep) {
			return true
		}
	}
	return false
}

func (sg *stepGenerator) isTargetedReplace(urn resource.URN) bool {
	return sg.replaceTargetsOpt.IsConstrained() && sg.replaceTargetsOpt.Contains(urn)
}

func (sg *stepGenerator) Errored() bool {
	return sg.sawError
}

// checkParent checks that the parent given is valid for the given resource type, and returns a default parent
// if there is one.
func (sg *stepGenerator) checkParent(parent resource.URN, resourceType tokens.Type) (resource.URN, result.Result) {
	// Some goal settings are based on the parent settings so make sure our parent is correct.
	if resourceType == resource.RootStackType {
		// The RootStack must not have a parent set
		if parent != "" {
			return "", result.Errorf("root stack resource can not have a parent (tried to set it to %v)", parent)
		}
	} else {
		// For other resources they may or may not have a parent.
		//
		// TODO(fraser): I think every resource but the RootStack should have a parent, however currently a
		// number of our tests do not create a RootStack resource, feels odd that it's possible for the engine
		// to run without a RootStack resource. I feel this ought to be fixed by making the engine always
		// create the RootStack before running the user program, however that leaves some questions of what to
		// do if we ever support changing any of the settings (such as the provider map) on the RootStack
		// resource. For now we set it to the root stack if we can find it, but we don't error on blank parents

		// If it is set check the parent exists.
		if parent != "" {
			// The parent for this resource hasn't been registered yet. That's an error and we can't continue.
			if _, hasParent := sg.urns[parent]; !hasParent {
				return "", result.Errorf("could not find parent resource %v", parent)
			}
		} else {
			// Else try and set it to the root stack
			for urn := range sg.urns {
				if urn.Type() == resource.RootStackType {
					return urn, nil
				}
			}
		}
	}

	return parent, nil
}

// generateURN generates a URN for a new resource and confirms we haven't seen it before in this deployment.
func (sg *stepGenerator) generateURN(
	parent resource.URN, ty tokens.Type, name tokens.QName) (resource.URN, result.Result) {
	// Generate a URN for this new resource, confirm we haven't seen it before in this deployment.
	urn := sg.deployment.generateURN(parent, ty, name)
	if sg.urns[urn] {
		// TODO[pulumi/pulumi-framework#19]: improve this error message!
		sg.deployment.Diag().Errorf(diag.GetDuplicateResourceURNError(urn), urn)
		return "", result.Bail()
	}
	sg.urns[urn] = true
	return urn, nil
}

// GenerateReadSteps is responsible for producing one or more steps required to service
// a ReadResourceEvent coming from the language host.
func (sg *stepGenerator) GenerateReadSteps(event ReadResourceEvent) ([]Step, result.Result) {

	// Some event settings are based on the parent settings so make sure our parent is correct.
	parent, res := sg.checkParent(event.Parent(), event.Type())
	if res != nil {
		return nil, res
	}

	urn, res := sg.generateURN(parent, event.Type(), event.Name())
	if res != nil {
		return nil, res
	}

	newState := resource.NewState(event.Type(),
		urn,
		true,  /*custom*/
		false, /*delete*/
		event.ID(),
		event.Properties(),
		make(resource.PropertyMap), /* outputs */
		parent,
		false, /*protect*/
		true,  /*external*/
		event.Dependencies(),
		nil, /* initErrors */
		event.Provider(),
		nil,   /* propertyDependencies */
		false, /* deleteBeforeCreate */
		event.AdditionalSecretOutputs(),
		nil,   /* aliases */
		nil,   /* customTimeouts */
		"",    /* importID */
		false, /* retainOnDelete */
		"",    /* deletedWith */
	)
	old, hasOld := sg.deployment.Olds()[urn]

	if newState.ID == "" {
		return nil, result.Errorf("Expected an ID for %v", urn)
	}

	// If the snapshot has an old resource for this URN and it's not external, we're going
	// to have to delete the old resource and conceptually replace it with the resource we
	// are about to read.
	//
	// We accomplish this through the "read-replacement" step, which atomically reads a resource
	// and marks the resource it is replacing as pending deletion.
	//
	// In the event that the new "read" resource's ID matches the existing resource,
	// we do not need to delete the resource - we know exactly what resource we are going
	// to get from the read.
	//
	// This operation is tentatively called "relinquish" - it semantically represents the
	// release of a resource from the management of Pulumi.
	if hasOld && !old.External && old.ID != event.ID() {
		logging.V(7).Infof(
			"stepGenerator.GenerateReadSteps(...): replacing existing resource %s, ids don't match", urn)
		sg.replaces[urn] = true
		return []Step{
			NewReadReplacementStep(sg.deployment, event, old, newState),
			NewReplaceStep(sg.deployment, old, newState, nil, nil, nil, true),
		}, nil
	}

	if bool(logging.V(7)) && hasOld && old.ID == event.ID() {
		logging.V(7).Infof("stepGenerator.GenerateReadSteps(...): recognized relinquish of resource %s", urn)
	}

	sg.reads[urn] = true
	return []Step{
		NewReadStep(sg.deployment, event, old, newState),
	}, nil
}

// GenerateSteps produces one or more steps required to achieve the goal state specified by the
// incoming RegisterResourceEvent.
//
// If the given resource is a custom resource, the step generator will invoke Diff and Check on the
// provider associated with that resource. If those fail, an error is returned.
func (sg *stepGenerator) GenerateSteps(event RegisterResourceEvent) ([]Step, result.Result) {
	steps, res := sg.generateSteps(event)
	if res != nil {
		contract.Assert(len(steps) == 0)
		return nil, res
	}

	// Check each proposed step against the relevant resource plan, if any
	for _, s := range steps {
		logging.V(5).Infof("Checking step %s for %s", s.Op(), s.URN())

		if sg.deployment.plan != nil {
			if resourcePlan, ok := sg.deployment.plan.ResourcePlans[s.URN()]; ok {
				if len(resourcePlan.Ops) == 0 {
					return nil, result.Errorf("%v is not allowed by the plan: no more steps were expected for this resource", s.Op())
				}
				constraint := resourcePlan.Ops[0]
				// We remove the Op from the list before doing the constraint check.
				// This is because we look at Ops at the end to see if any expected operations didn't attempt to happen.
				// This op has been attempted, it just might fail its constraint.
				resourcePlan.Ops = resourcePlan.Ops[1:]
				if !ConstrainedTo(s.Op(), constraint) {
					return nil, result.Errorf("%v is not allowed by the plan: this resource is constrained to %v", s.Op(), constraint)
				}
			} else {
				if !ConstrainedTo(s.Op(), OpSame) {
					return nil, result.Errorf("%v is not allowed by the plan: no steps were expected for this resource", s.Op())
				}
			}
		}

		// If we're generating plans add the operation to the plan being generated
		if sg.opts.GeneratePlan {
			// Resource plan might be aliased
			urn, isAliased := sg.aliased[s.URN()]
			if !isAliased {
				urn = s.URN()
			}
			resourcePlan, ok := sg.deployment.newPlans.get(urn)
			if !ok {
				return nil, result.Errorf("Expected a new resource plan for %v", urn)
			}
			resourcePlan.Ops = append(resourcePlan.Ops, s.Op())
		}
	}

	if !sg.isTargetedUpdate() {
		return steps, nil
	}

	// We got a set of steps to perform during a targeted update. If any of the steps are not same steps and depend on
	// creates we skipped because they were not in the --target list, issue an error that that the create was necessary
	// and that the user must target the resource to create.
	for _, step := range steps {
		if step.Op() == OpSame || step.New() == nil {
			continue
		}

		for _, urn := range step.New().Dependencies {
			if sg.skippedCreates[urn] {
				// Targets were specified, but didn't include this resource to create.  And a
				// resource we are producing a step for does depend on this created resource.
				// Give a particular error in that case to let them know.  Also mark that we're
				// in an error state so that we eventually will error out of the entire
				// application run.
				d := diag.GetResourceWillBeCreatedButWasNotSpecifiedInTargetList(step.URN())

				sg.deployment.Diag().Errorf(d, step.URN(), urn)
				sg.sawError = true

				if !sg.deployment.preview {
					// In preview we keep going so that the user will hear about all the problems and can then
					// fix up their command once (as opposed to adding a target, rerunning, adding a target,
					// rerunning, etc. etc.).
					//
					// Doing a normal run.  We should not proceed here at all.  We don't want to create
					// something the user didn't ask for.
					return nil, result.Bail()
				}

				// Remove the resource from the list of skipped creates so that we do not issue duplicate diagnostics.
				delete(sg.skippedCreates, urn)
			}
		}
	}

	return steps, nil
}

func (sg *stepGenerator) collapseAliasToUrn(goal *resource.Goal, alias resource.Alias) resource.URN {
	if alias.URN != "" {
		return alias.URN
	}

	n := alias.Name
	if n == "" {
		n = string(goal.Name)
	}
	t := alias.Type
	if t == "" {
		t = string(goal.Type)
	}

	var parentType tokens.Type
	// If alias.NoParent is true then parentType is blank, else we need to look if a parent URN is given
	if !alias.NoParent() {
		parentURN := alias.Parent
		if parentURN == "" {
			parentURN = goal.Parent
		}

		if parentURN != "" && parentURN.Type() != resource.RootStackType {
			// Skip empty parents and don't use the root stack type; otherwise, use the full qualified type.
			parentType = parentURN.QualifiedType()
		}
	}

	project := alias.Project
	if project == "" {
		project = sg.deployment.source.Project().String()
	}
	stack := alias.Stack
	if stack == "" {
		stack = sg.deployment.Target().Name.String()
	}

	return resource.NewURN(tokens.QName(stack), tokens.PackageName(project), parentType, tokens.Type(t), tokens.QName(n))
}

// inheritedChildAlias computes the alias that should be applied to a child based on an alias applied to it's
// parent. This may involve changing the name of the resource in cases where the resource has a named derived
// from the name of the parent, and the parent name changed.
func (sg *stepGenerator) inheritedChildAlias(
	childType tokens.Type,
	childName, parentName tokens.QName,
	parentAlias resource.URN) resource.URN {
	// If the child name has the parent name as a prefix, then we make the assumption that
	// it was constructed from the convention of using '{name}-details' as the name of the
	// child resource.  To ensure this is aliased correctly, we must then also replace the
	// parent aliases name in the prefix of the child resource name.
	//
	// For example:
	// * name: "newapp-function"
	// * options.parent.__name: "newapp"
	// * parentAlias: "urn:pulumi:stackname::projectname::awsx:ec2:Vpc::app"
	// * parentAliasName: "app"
	// * aliasName: "app-function"
	// * childAlias: "urn:pulumi:stackname::projectname::aws:s3/bucket:Bucket::app-function"

	aliasName := childName
	if strings.HasPrefix(childName.String(), parentName.String()) {
		aliasName = tokens.QName(
			parentAlias.Name().String() +
				strings.TrimPrefix(childName.String(), parentName.String()))
	}
	return resource.NewURN(
		sg.deployment.Target().Name.Q(),
		sg.deployment.source.Project(),
		parentAlias.Type(),
		childType,
		aliasName)
}

func (sg *stepGenerator) generateSteps(event RegisterResourceEvent) ([]Step, result.Result) {
	var invalid bool // will be set to true if this object fails validation.

	goal := event.Goal()

	// Some goal settings are based on the parent settings so make sure our parent is correct.
	parent, res := sg.checkParent(goal.Parent, goal.Type)
	if res != nil {
		return nil, res
	}
	goal.Parent = parent

	urn, res := sg.generateURN(goal.Parent, goal.Type, goal.Name)
	if res != nil {
		return nil, res
	}

	// Generate the aliases for this resource
	aliases := make(map[resource.URN]struct{}, 0)
	for _, alias := range goal.Aliases {
		urn := sg.collapseAliasToUrn(goal, alias)
		aliases[urn] = struct{}{}
	}
	// Now multiply out any aliases our parent had.
	if goal.Parent != "" {
		if parentAlias, has := sg.aliases[goal.Parent]; has {
			aliases[sg.inheritedChildAlias(goal.Type, goal.Name, goal.Parent.Name(), parentAlias)] = struct{}{}
			for _, alias := range goal.Aliases {
				childAlias := sg.collapseAliasToUrn(goal, alias)
				aliasedChildType := childAlias.Type()
				aliasedChildName := childAlias.Name()
				inheritedAlias := sg.inheritedChildAlias(aliasedChildType, aliasedChildName, goal.Parent.Name(), parentAlias)
				aliases[inheritedAlias] = struct{}{}
			}
		}
	}

	// Check for an old resource so that we can figure out if this is a create, delete, etc., and/or
	// to diff.  We look up first by URN and then by any provided aliases.  If it is found using an
	// alias, record that alias so that we do not delete the aliased resource later.
	var oldInputs resource.PropertyMap
	var oldOutputs resource.PropertyMap
	var old *resource.State
	var hasOld bool
	var alias []resource.Alias
	aliases[urn] = struct{}{}
	for urnOrAlias := range aliases {
		old, hasOld = sg.deployment.Olds()[urnOrAlias]
		if hasOld {
			oldInputs = old.Inputs
			oldOutputs = old.Outputs
			if urnOrAlias != urn {
				if previousAliasURN, alreadyAliased := sg.aliased[urnOrAlias]; alreadyAliased {
					invalid = true
					sg.deployment.Diag().Errorf(diag.GetDuplicateResourceAliasError(urn), urnOrAlias, urn, previousAliasURN)
				}
				sg.aliased[urnOrAlias] = urn

				// register the alias with the provider registry
				sg.deployment.providers.RegisterAlias(urn, urnOrAlias)

				// NOTE: we save the URN of the existing resource so that the snapshotter can replace references to the
				// existing resource with the URN of the newly-registered resource. We do not need to save any of the
				// resource's other possible aliases.
				alias = []resource.Alias{{URN: urnOrAlias}}
				// Save the alias actually being used so we can look it up later if anything has this as a parent
				sg.aliases[urn] = urnOrAlias
			}
			break
		}
	}

	// Create the desired inputs from the goal state
	inputs := goal.Properties
	if hasOld {
		// Set inputs back to their old values (if any) for any "ignored" properties
		processedInputs, res := processIgnoreChanges(inputs, oldInputs, goal.IgnoreChanges)
		if res != nil {
			return nil, res
		}
		inputs = processedInputs
	}

	aliasUrns := make([]resource.URN, len(alias))
	for i, a := range alias {
		aliasUrns[i] = a.URN
	}

	// Produce a new state object that we'll build up as operations are performed.  Ultimately, this is what will
	// get serialized into the checkpoint file.
	new := resource.NewState(goal.Type, urn, goal.Custom, false, "", inputs, nil, goal.Parent, goal.Protect, false,
		goal.Dependencies, goal.InitErrors, goal.Provider, goal.PropertyDependencies, false,
		goal.AdditionalSecretOutputs, aliasUrns, &goal.CustomTimeouts, "", goal.RetainOnDelete, goal.DeletedWith)

	// Mark the URN/resource as having been seen. So we can run analyzers on all resources seen, as well as
	// lookup providers for calculating replacement of resources that use the provider.
	sg.deployment.goals.set(urn, goal)
	if providers.IsProviderType(goal.Type) {
		sg.providers[urn] = new
	}

	// Fetch the provider for this resource.
	prov, res := sg.loadResourceProvider(urn, goal.Custom, goal.Provider, goal.Type)
	if res != nil {
		return nil, res
	}

	// We only allow unknown property values to be exposed to the provider if we are performing an update preview.
	allowUnknowns := sg.deployment.preview

	// We may be re-creating this resource if it got deleted earlier in the execution of this deployment.
	_, recreating := sg.deletes[urn]

	// We may be creating this resource if it previously existed in the snapshot as an External resource
	wasExternal := hasOld && old.External

	// If we have a plan for this resource we need to feed the saved seed to Check to remove non-determinism
	var randomSeed []byte
	if sg.deployment.plan != nil {
		if resourcePlan, ok := sg.deployment.plan.ResourcePlans[urn]; ok {
			randomSeed = resourcePlan.Seed
		}
	}
	// If the above didn't set the seed, generate a new random one. If we're running with plans but this
	// resource was missing a seed then if the seed is used later checks will fail.
	if randomSeed == nil {
		randomSeed = make([]byte, 32)
		n, err := cryptorand.Read(randomSeed)
		contract.AssertNoError(err)
		contract.Assert(n == len(randomSeed))
	}

	// If the goal contains an ID, this may be an import. An import occurs if there is no old resource or if the old
	// resource's ID does not match the ID in the goal state.
	var oldImportID resource.ID
	if hasOld {
		oldImportID = old.ID
		// If the old resource has an ImportID, look at that rather than the ID, since some resources use a different
		// format of identifier for the import input than the ID property.
		if old.ImportID != "" {
			oldImportID = old.ImportID
		}
	}
	isImport := goal.Custom && goal.ID != "" && (!hasOld || old.External || oldImportID != goal.ID)
	if isImport {
		// TODO(seqnum) Not sure how sequence numbers should interact with imports

		// Write the ID of the resource to import into the new state and return an ImportStep or an
		// ImportReplacementStep
		new.ID = goal.ID
		new.ImportID = goal.ID

		// If we're generating plans create a plan, Imports have no diff, just a goal state
		if sg.opts.GeneratePlan {
			newResourcePlan := &ResourcePlan{
				Seed: randomSeed,
				Goal: NewGoalPlan(nil, goal)}
			sg.deployment.newPlans.set(urn, newResourcePlan)
		}

		if isReplace := hasOld && !recreating; isReplace {
			return []Step{
				NewImportReplacementStep(sg.deployment, event, old, new, goal.IgnoreChanges, randomSeed),
				NewReplaceStep(sg.deployment, old, new, nil, nil, nil, true),
			}, nil
		}
		return []Step{NewImportStep(sg.deployment, event, new, goal.IgnoreChanges, randomSeed)}, nil
	}

	// Ensure the provider is okay with this resource and fetch the inputs to pass to subsequent methods.
	var err error
	if prov != nil {
		var failures []plugin.CheckFailure

		// If we are re-creating this resource because it was deleted earlier, the old inputs are now
		// invalid (they got deleted) so don't consider them. Similarly, if the old resource was External,
		// don't consider those inputs since Pulumi does not own them. Finally, if the resource has been
		// targeted for replacement, ignore its old state.
		if recreating || wasExternal || sg.isTargetedReplace(urn) || !hasOld {
			inputs, failures, err = prov.Check(urn, nil, goal.Properties, allowUnknowns, randomSeed)
		} else {
			inputs, failures, err = prov.Check(urn, oldInputs, inputs, allowUnknowns, randomSeed)
		}

		if err != nil {
			return nil, result.FromError(err)
		} else if issueCheckErrors(sg.deployment, new, urn, failures) {
			invalid = true
		}
		new.Inputs = inputs
	}

	// If the resource is valid and we're generating plans then generate a plan
	if !invalid && sg.opts.GeneratePlan {
		if recreating || wasExternal || sg.isTargetedReplace(urn) || !hasOld {
			oldInputs = nil
		}
		inputDiff := oldInputs.Diff(inputs)

		// Generate the output goal plan, if we're recreating this it should already exist
		if recreating {
			plan, ok := sg.deployment.newPlans.get(urn)
			if !ok {
				return nil, result.FromError(fmt.Errorf("no plan for resource %v", urn))
			}
			// The plan will have had it's Ops already partially filled in for the delete operation, but we
			// now have the information needed to fill in Seed and Goal.
			plan.Seed = randomSeed
			plan.Goal = NewGoalPlan(inputDiff, goal)
		} else {
			newResourcePlan := &ResourcePlan{
				Seed: randomSeed,
				Goal: NewGoalPlan(inputDiff, goal)}
			sg.deployment.newPlans.set(urn, newResourcePlan)
		}
	}

	// If there is a plan for this resource, validate that the program goal conforms to the plan.
	// If theres no plan for this resource check that nothing has been changed.
	// We don't check plans if the resource is invalid, it's going to fail anyway.
	if !invalid && sg.deployment.plan != nil {
		resourcePlan, ok := sg.deployment.plan.ResourcePlans[urn]
		if !ok {
			if old == nil {
				// We could error here, but we'll trigger an error later on anyway that Create isn't valid here
			} else if err := checkMissingPlan(old, inputs, goal); err != nil {
				return nil, result.FromError(fmt.Errorf("resource %s violates plan: %w", urn, err))
			}
		} else {
			if err := resourcePlan.checkGoal(oldInputs, inputs, goal); err != nil {
				return nil, result.FromError(fmt.Errorf("resource %s violates plan: %w", urn, err))
			}
		}
	}

	// Send the resource off to any Analyzers before being operated on.
	analyzers := sg.deployment.ctx.Host.ListAnalyzers()
	for _, analyzer := range analyzers {
		r := plugin.AnalyzerResource{
			URN:        new.URN,
			Type:       new.Type,
			Name:       new.URN.Name(),
			Properties: inputs,
			Options: plugin.AnalyzerResourceOptions{
				Protect:                 new.Protect,
				IgnoreChanges:           goal.IgnoreChanges,
				DeleteBeforeReplace:     goal.DeleteBeforeReplace,
				AdditionalSecretOutputs: new.AdditionalSecretOutputs,
				Aliases:                 new.GetAliases(),
				CustomTimeouts:          new.CustomTimeouts,
			},
		}
		providerResource := sg.getProviderResource(new.URN, new.Provider)
		if providerResource != nil {
			r.Provider = &plugin.AnalyzerProviderResource{
				URN:        providerResource.URN,
				Type:       providerResource.Type,
				Name:       providerResource.URN.Name(),
				Properties: providerResource.Inputs,
			}
		}

		diagnostics, err := analyzer.Analyze(r)
		if err != nil {
			return nil, result.FromError(err)
		}
		for _, d := range diagnostics {
			if d.EnforcementLevel == apitype.Mandatory {
				if !sg.deployment.preview {
					invalid = true
				}
				sg.sawError = true
			}
			// For now, we always use the URN we have here rather than a URN specified with the diagnostic.
			sg.opts.Events.OnPolicyViolation(new.URN, d)
		}
	}

	// If the resource isn't valid, don't proceed any further.
	if invalid {
		return nil, result.Bail()
	}

	// There are four cases we need to consider when figuring out what to do with this resource.
	//
	// Case 1: recreating
	//  In this case, we have seen a resource with this URN before and we have already issued a
	//  delete step for it. This happens when the engine has to delete a resource before it has
	//  enough information about whether that resource still exists. A concrete example is
	//  when a resource depends on a resource that is delete-before-replace: the engine must first
	//  delete the dependent resource before depending the DBR resource, but the engine can't know
	//  yet whether the dependent resource is being replaced or deleted.
	//
	//  In this case, we are seeing the resource again after deleting it, so it must be a replacement.
	//
	//  Logically, recreating implies hasOld, since in order to delete something it must have
	//  already existed.
	contract.Assert(!recreating || hasOld)
	if recreating {
		logging.V(7).Infof("Planner decided to re-create replaced resource '%v' deleted due to dependent DBR", urn)

		// Unmark this resource as deleted, we now know it's being replaced instead.
		delete(sg.deletes, urn)
		sg.replaces[urn] = true
		keys := sg.dependentReplaceKeys[urn]
		return []Step{
			NewReplaceStep(sg.deployment, old, new, nil, nil, nil, false),
			NewCreateReplacementStep(sg.deployment, event, old, new, keys, nil, nil, false),
		}, nil
	}

	// Case 2: wasExternal
	//  In this case, the resource we are operating upon exists in the old snapshot, but it
	//  was "external" - Pulumi does not own its lifecycle. Conceptually, this operation is
	//  akin to "taking ownership" of a resource that we did not previously control.
	//
	//  Since we are not allowed to manipulate the existing resource, we must create a resource
	//  to take its place. Since this is technically a replacement operation, we pend deletion of
	//  read until the end of the deployment.
	if wasExternal {
		logging.V(7).Infof("Planner recognized '%s' as old external resource, creating instead", urn)
		sg.creates[urn] = true
		if err != nil {
			return nil, result.FromError(err)
		}

		return []Step{
			NewCreateReplacementStep(sg.deployment, event, old, new, nil, nil, nil, true),
			NewReplaceStep(sg.deployment, old, new, nil, nil, nil, true),
		}, nil
	}

	isTargeted := sg.isTargetedForUpdate(new)
	if isTargeted {
		sg.updateTargetsOpt.addLiteral(urn)
	}

	// Case 3: hasOld
	//  In this case, the resource we are operating upon now exists in the old snapshot.
	//  It must be an update or a replace. Which operation we do depends on the the specific change made to the
	//  resource's properties:
	//
	//  - if the user has requested that only specific resources be updated, and this resource is
	//    not in that set, do no 'Diff' and just treat the resource as 'same' (i.e. unchanged).
	//
	//  - If the resource's provider reference changed, the resource must be replaced. This behavior is founded upon
	//    the assumption that providers are recreated iff their configuration changed in such a way that they are no
	//    longer able to manage existing resources.
	//
	//  - Otherwise, we invoke the resource's provider's `Diff` method. If this method indicates that the resource must
	//    be replaced, we do so. If it does not, we update the resource in place.
	if hasOld {
		contract.Assert(old != nil)

		// If the user requested only specific resources to update, and this resource was not in
		// that set, then do nothing but create a SameStep for it.
		if !isTargeted {
			logging.V(7).Infof(
				"Planner decided not to update '%v' due to not being in target group (same) (inputs=%v)", urn, new.Inputs)
		} else {
			updateSteps, res := sg.generateStepsFromDiff(
				event, urn, old, new, oldInputs, oldOutputs, inputs, prov, goal, randomSeed)

			if res != nil {
				return nil, res
			}

			if len(updateSteps) > 0 {
				// 'Diff' produced update steps.  We're done at this point.
				return updateSteps, nil
			}

			// Diff didn't produce any steps for this resource.  Fall through and indicate that it
			// is same/unchanged.
			logging.V(7).Infof("Planner decided not to update '%v' after diff (same) (inputs=%v)", urn, new.Inputs)
		}

		// No need to update anything, the properties didn't change.
		sg.sames[urn] = true
		return []Step{NewSameStep(sg.deployment, event, old, new)}, nil
	}

	// Case 4: Not Case 1, 2, or 3
	//  If a resource isn't being recreated and it's not being updated or replaced,
	//  it's just being created.

	// We're in the create stage now.  In a normal run just issue a 'create step'. If, however, the
	// user is doing a run with `--target`s, then we need to operate specially here.
	//
	// 1. If the user did include this resource urn in the --target list, then we can proceed
	// normally and issue a create step for this.
	//
	// 2. However, if they did not include the resource in the --target list, then we want to flat
	// out ignore it (just like we ignore updates to resource not in the --target list).  This has
	// interesting implications though. Specifically, what to do if a prop from this resource is
	// then actually needed by a property we *are* doing a targeted create/update for.
	//
	// In that case, we want to error to force the user to be explicit about wanting this resource
	// to be created. However, we can't issue the error until later on when the resource is
	// referenced. So, to support this we create a special "same" step here for this resource. That
	// "same" step has a bit on it letting us know that it is for this case. If we then later see a
	// resource that depends on this resource, we will issue an error letting the user know.
	//
	// We will also not record this non-created resource into the checkpoint as it doesn't actually
	// exist.

	if !isTargeted && !providers.IsProviderType(goal.Type) {
		sg.sames[urn] = true
		sg.skippedCreates[urn] = true
		return []Step{NewSkippedCreateStep(sg.deployment, event, new)}, nil
	}

	sg.creates[urn] = true
	logging.V(7).Infof("Planner decided to create '%v' (inputs=%v)", urn, new.Inputs)
	return []Step{NewCreateStep(sg.deployment, event, new)}, nil
}

func (sg *stepGenerator) generateStepsFromDiff(
	event RegisterResourceEvent, urn resource.URN, old, new *resource.State,
	oldInputs, oldOutputs, inputs resource.PropertyMap,
	prov plugin.Provider, goal *resource.Goal, randomSeed []byte) ([]Step, result.Result) {

	// We only allow unknown property values to be exposed to the provider if we are performing an update preview.
	allowUnknowns := sg.deployment.preview

	diff, err := sg.diff(urn, old, new, oldInputs, oldOutputs, inputs, prov, allowUnknowns, goal.IgnoreChanges)
	// If the plugin indicated that the diff is unavailable, assume that the resource will be updated and
	// report the message contained in the error.
	if _, ok := err.(plugin.DiffUnavailableError); ok {
		diff = plugin.DiffResult{Changes: plugin.DiffSome}
		sg.deployment.ctx.Diag.Warningf(diag.RawMessage(urn, err.Error()))
	} else if err != nil {
		return nil, result.FromError(err)
	}

	// Ensure that we received a sensible response.
	if diff.Changes != plugin.DiffNone && diff.Changes != plugin.DiffSome {
		return nil, result.Errorf(
			"unrecognized diff state for %s: %d", urn, diff.Changes)
	}

	hasInitErrors := len(old.InitErrors) > 0

	// Update the diff to apply any replaceOnChanges annotations and to include initErrors in the diff.
	diff, err = applyReplaceOnChanges(diff, goal.ReplaceOnChanges, hasInitErrors)
	if err != nil {
		return nil, result.FromError(err)
	}

	// If there were changes check for a replacement vs. an in-place update.
	if diff.Changes == plugin.DiffSome {
		if diff.Replace() {
			// If this resource is protected we can't replace it because that entails a delete
			// Note that we do allow unprotecting and replacing to happen in a single update
			// cycle, we don't look at old.Protect here.
			if new.Protect && old.Protect {
				message := fmt.Sprintf("unable to replace resource %q\n"+
					"as it is currently marked for protection. To unprotect the resource, "+
					"remove the `protect` flag from the resource in your Pulumi "+
					"program and run `pulumi up`", urn)
				sg.deployment.ctx.Diag.Errorf(diag.StreamMessage(urn, message, 0))
				sg.sawError = true
				return nil, result.Bail()
			}

			// If the goal state specified an ID, issue an error: the replacement will change the ID, and is
			// therefore incompatible with the goal state.
			if goal.ID != "" {
				const message = "previously-imported resources that still specify an ID may not be replaced; " +
					"please remove the `import` declaration from your program"
				if sg.deployment.preview {
					sg.deployment.ctx.Diag.Warningf(diag.StreamMessage(urn, message, 0))
				} else {
					return nil, result.Errorf(message)
				}
			}

			sg.replaces[urn] = true

			// If we are going to perform a replacement, we need to recompute the default values.  The above logic
			// had assumed that we were going to carry them over from the old resource, which is no longer true.
			//
			// Note that if we're performing a targeted replace, we already have the correct inputs.
			if prov != nil && !sg.isTargetedReplace(urn) {
				var failures []plugin.CheckFailure
				inputs, failures, err = prov.Check(urn, nil, goal.Properties, allowUnknowns, randomSeed)
				if err != nil {
					return nil, result.FromError(err)
				} else if issueCheckErrors(sg.deployment, new, urn, failures) {
					return nil, result.Bail()
				}
				new.Inputs = inputs
			}

			if logging.V(7) {
				logging.V(7).Infof("Planner decided to replace '%v' (oldprops=%v inputs=%v replaceKeys=%v)",
					urn, oldInputs, new.Inputs, diff.ReplaceKeys)
			}

			// We have two approaches to performing replacements:
			//
			//     * CreateBeforeDelete: the default mode first creates a new instance of the resource, then
			//       updates all dependent resources to point to the new one, and finally after all of that,
			//       deletes the old resource.  This ensures minimal downtime.
			//
			//     * DeleteBeforeCreate: this mode can be used for resources that cannot be tolerate having
			//       side-by-side old and new instances alive at once.  This first deletes the resource and
			//       then creates the new one.  This may result in downtime, so is less preferred.  Note that
			//       until pulumi/pulumi#624 is resolved, we cannot safely perform this operation on resources
			//       that have dependent resources (we try to delete the resource while they refer to it).
			//
			// The provider is responsible for requesting which of these two modes to use. The user can override
			// the provider's decision by setting the `deleteBeforeReplace` field of `ResourceOptions` to either
			// `true` or `false`.
			deleteBeforeReplace := diff.DeleteBeforeReplace
			if goal.DeleteBeforeReplace != nil {
				deleteBeforeReplace = *goal.DeleteBeforeReplace
			}
			if deleteBeforeReplace {
				logging.V(7).Infof("Planner decided to delete-before-replacement for resource '%v'", urn)
				contract.Assert(sg.deployment.depGraph != nil)

				// DeleteBeforeCreate implies that we must immediately delete the resource. For correctness,
				// we must also eagerly delete all resources that depend directly or indirectly on the resource
				// being replaced and would be replaced by a change to the relevant dependency.
				//
				// To do this, we'll utilize the dependency information contained in the snapshot if it is
				// trustworthy, which is interpreted by the DependencyGraph type.
				var steps []Step
				if sg.opts.TrustDependencies {
					toReplace, res := sg.calculateDependentReplacements(old)
					if res != nil {
						return nil, res
					}

					// Deletions must occur in reverse dependency order, and `deps` is returned in dependency
					// order, so we iterate in reverse.
					for i := len(toReplace) - 1; i >= 0; i-- {
						dependentResource := toReplace[i].res

						// If we already deleted this resource due to some other DBR, don't do it again.
						if sg.deletes[dependentResource.URN] {
							continue
						}

						// If we're generating plans create a plan for this delete
						if sg.opts.GeneratePlan {
							if _, ok := sg.deployment.newPlans.get(dependentResource.URN); !ok {
								// We haven't see this resource before, create a new
								// resource plan for it with no goal (because it's going to be a delete)
								resourcePlan := &ResourcePlan{}
								sg.deployment.newPlans.set(dependentResource.URN, resourcePlan)
							}
						}

						sg.dependentReplaceKeys[dependentResource.URN] = toReplace[i].keys

						logging.V(7).Infof("Planner decided to delete '%v' due to dependence on condemned resource '%v'",
							dependentResource.URN, urn)

						steps = append(steps, NewDeleteReplacementStep(sg.deployment, sg.deletes, dependentResource, true))
						// Mark the condemned resource as deleted. We won't know until later in the deployment whether
						// or not we're going to be replacing this resource.
						sg.deletes[dependentResource.URN] = true
					}
				}

				return append(steps,
					NewDeleteReplacementStep(sg.deployment, sg.deletes, old, true),
					NewReplaceStep(sg.deployment, old, new, diff.ReplaceKeys, diff.ChangedKeys, diff.DetailedDiff, false),
					NewCreateReplacementStep(
						sg.deployment, event, old, new, diff.ReplaceKeys, diff.ChangedKeys, diff.DetailedDiff, false),
				), nil
			}

			return []Step{
				NewCreateReplacementStep(
					sg.deployment, event, old, new, diff.ReplaceKeys, diff.ChangedKeys, diff.DetailedDiff, true),
				NewReplaceStep(sg.deployment, old, new, diff.ReplaceKeys, diff.ChangedKeys, diff.DetailedDiff, true),
				// note that the delete step is generated "later" on, after all creates/updates finish.
			}, nil
		}

		// If we fell through, it's an update.
		sg.updates[urn] = true
		if logging.V(7) {
			logging.V(7).Infof("Planner decided to update '%v' (oldprops=%v inputs=%v)", urn, oldInputs, new.Inputs)
		}
		return []Step{
			NewUpdateStep(sg.deployment, event, old, new, diff.StableKeys, diff.ChangedKeys, diff.DetailedDiff,
				goal.IgnoreChanges),
		}, nil
	}

	// If resource was unchanged, but there were initialization errors, generate an empty update
	// step to attempt to "continue" awaiting initialization.
	if hasInitErrors {
		sg.updates[urn] = true
		return []Step{NewUpdateStep(sg.deployment, event, old, new, diff.StableKeys, nil, nil, nil)}, nil
	}

	// Else there are no changes needed
	return nil, nil
}

func (sg *stepGenerator) GenerateDeletes(targetsOpt UrnTargets) ([]Step, result.Result) {
	// To compute the deletion list, we must walk the list of old resources *backwards*.  This is because the list is
	// stored in dependency order, and earlier elements are possibly leaf nodes for later elements.  We must not delete
	// dependencies prior to their dependent nodes.
	var dels []Step
	if prev := sg.deployment.prev; prev != nil {
		for i := len(prev.Resources) - 1; i >= 0; i-- {
			// If this resource is explicitly marked for deletion or wasn't seen at all, delete it.
			res := prev.Resources[i]
			if res.Delete {
				// The below assert is commented-out because it's believed to be wrong.
				//
				// The original justification for this assert is that the author (swgillespie) believed that
				// it was impossible for a single URN to be deleted multiple times in the same program.
				// This has empirically been proven to be false - it is possible using today engine to construct
				// a series of actions that puts arbitrarily many pending delete resources with the same URN in
				// the snapshot.
				//
				// It is not clear whether or not this is OK. I (swgillespie), the author of this comment, have
				// seen no evidence that it is *not* OK. However, concerns were raised about what this means for
				// structural resources, and so until that question is answered, I am leaving this comment and
				// assert in the code.
				//
				// Regardless, it is better to admit strange behavior in corner cases than it is to crash the CLI
				// whenever we see multiple deletes for the same URN.
				// contract.Assert(!sg.deletes[res.URN])
				if sg.pendingDeletes[res] {
					logging.V(7).Infof(
						"Planner ignoring pending-delete resource (%v, %v) that was already deleted", res.URN, res.ID)
					continue
				}

				if sg.deletes[res.URN] {
					logging.V(7).Infof(
						"Planner is deleting pending-delete urn '%v' that has already been deleted", res.URN)
				}

				logging.V(7).Infof("Planner decided to delete '%v' due to replacement", res.URN)
				sg.deletes[res.URN] = true
				dels = append(dels, NewDeleteReplacementStep(sg.deployment, sg.deletes, res, false))
			} else if _, aliased := sg.aliased[res.URN]; !sg.sames[res.URN] && !sg.updates[res.URN] && !sg.replaces[res.URN] &&
				!sg.reads[res.URN] && !aliased {
				// NOTE: we deliberately do not check sg.deletes here, as it is possible for us to issue multiple
				// delete steps for the same URN if the old checkpoint contained pending deletes.
				logging.V(7).Infof("Planner decided to delete '%v'", res.URN)
				sg.deletes[res.URN] = true
				if !res.PendingReplacement {
					dels = append(dels, NewDeleteStep(sg.deployment, sg.deletes, res))
				} else {
					dels = append(dels, NewRemovePendingReplaceStep(sg.deployment, res))
				}
			}
		}
	}

	// Check each proposed delete against the relevant resource plan
	for _, s := range dels {
		if sg.deployment.plan != nil {
			if resourcePlan, ok := sg.deployment.plan.ResourcePlans[s.URN()]; ok {
				if len(resourcePlan.Ops) == 0 {
					return nil, result.Errorf("%v is not allowed by the plan: no more steps were expected for this resource", s.Op())
				}

				constraint := resourcePlan.Ops[0]
				// We remove the Op from the list before doing the constraint check.
				// This is because we look at Ops at the end to see if any expected operations didn't attempt to happen.
				// This op has been attempted, it just might fail its constraint.
				resourcePlan.Ops = resourcePlan.Ops[1:]

				if !ConstrainedTo(s.Op(), constraint) {
					return nil, result.Errorf("%v is not allowed by the plan: this resource is constrained to %v", s.Op(), constraint)
				}
			} else {
				if !ConstrainedTo(s.Op(), OpSame) {
					return nil, result.Errorf("%v is not allowed by the plan: no steps were expected for this resource", s.Op())
				}
			}
		}

		// If we're generating plans add a delete op to the plan for this resource
		if sg.opts.GeneratePlan {
			resourcePlan, ok := sg.deployment.newPlans.get(s.URN())
			if !ok {
				// TODO(pdg-plan): using the program inputs means that non-determinism could sneak in as part of default
				// application. However, it is necessary in the face of computed inputs.
				resourcePlan = &ResourcePlan{}
				sg.deployment.newPlans.set(s.URN(), resourcePlan)
			}
			resourcePlan.Ops = append(resourcePlan.Ops, s.Op())
		}
	}

	// If -target was provided to either `pulumi update` or `pulumi destroy` then only delete
	// resources that were specified.
	allowedResourcesToDelete, res := sg.determineAllowedResourcesToDeleteFromTargets(targetsOpt)
	if res != nil {
		return nil, res
	}

	if allowedResourcesToDelete != nil {
		filtered := []Step{}
		for _, step := range dels {
			if _, has := allowedResourcesToDelete[step.URN()]; has {
				filtered = append(filtered, step)
			}
		}

		dels = filtered
	}

	deletingUnspecifiedTarget := false
	for _, step := range dels {
		urn := step.URN()
		if !targetsOpt.Contains(urn) && !sg.opts.TargetDependents {
			d := diag.GetResourceWillBeDestroyedButWasNotSpecifiedInTargetList(urn)

			// Targets were specified, but didn't include this resource to create.  Report all the
			// problematic targets so the user doesn't have to keep adding them one at a time and
			// re-running the operation.
			//
			// Mark that step generation entered an error state so that the entire app run fails.
			sg.deployment.Diag().Errorf(d, urn)
			sg.sawError = true

			deletingUnspecifiedTarget = true
		}
	}

	if deletingUnspecifiedTarget && !sg.deployment.preview {
		// In preview we keep going so that the user will hear about all the problems and can then
		// fix up their command once (as opposed to adding a target, rerunning, adding a target,
		// rerunning, etc. etc.).
		//
		// Doing a normal run.  We should not proceed here at all.  We don't want to delete
		// something the user didn't ask for.
		return nil, result.Bail()
	}

	return dels, nil
}

// getTargetDependents returns the (transitive) set of dependents on the target resources.
// This includes both implicit and explicit dependents in the DAG itself, as well as children.
func (sg *stepGenerator) getTargetDependents(targetsOpt UrnTargets) map[resource.URN]bool {
	// Seed the list with the initial set of targets.
	var frontier []*resource.State
	for _, res := range sg.deployment.prev.Resources {
		if targetsOpt.Contains(res.URN) {
			frontier = append(frontier, res)
		}
	}

	// Produce a dependency graph of resources.
	dg := graph.NewDependencyGraph(sg.deployment.prev.Resources)

	// Now accumulate a list of targets that are implicated because they depend upon the targets.
	targets := make(map[resource.URN]bool)
	for len(frontier) > 0 {
		// Pop the next to explore, mark it, and skip any we've already seen.
		next := frontier[0]
		frontier = frontier[1:]
		if _, has := targets[next.URN]; has {
			continue
		}
		targets[next.URN] = true

		// Compute the set of resources depending on this one, either implicitly, explicitly,
		// or because it is a child resource. Add them to the frontier to keep exploring.
		deps := dg.DependingOn(next, targets, true)
		frontier = append(frontier, deps...)
	}

	return targets
}

// determineAllowedResourcesToDeleteFromTargets computes the full (transitive) closure of resources
// that need to be deleted to permit the full list of targetsOpt resources to be deleted. This list
// will include the targetsOpt resources, but may contain more than just that, if there are dependent
// or child resources that require the targets to exist (and so are implicated in the deletion).
func (sg *stepGenerator) determineAllowedResourcesToDeleteFromTargets(
	targetsOpt UrnTargets) (map[resource.URN]bool, result.Result) {

	if !targetsOpt.IsConstrained() {
		// no specific targets, so we won't filter down anything
		return nil, nil
	}

	// Produce a map of targets and their dependents, including explicit and implicit
	// DAG dependencies, as well as children (transitively).
	targets := sg.getTargetDependents(targetsOpt)
	logging.V(7).Infof("Planner was asked to only delete/update '%v'", targetsOpt)
	resourcesToDelete := make(map[resource.URN]bool)

	// Now actually use all the requested targets to figure out the exact set to delete.
	for target := range targets {
		current := sg.deployment.olds[target]
		if current == nil {
			// user specified a target that didn't exist.  they will have already gotten a warning
			// about this when we called checkTargets.  explicitly ignore this target since it won't
			// be something we could possibly be trying to delete, nor could have dependents we
			// might need to replace either.
			continue
		}

		resourcesToDelete[target] = true

		// the item the user is asking to destroy may cause downstream replacements.  Clean those up
		// as well. Use the standard delete-before-replace computation to determine the minimal
		// set of downstream resources that are affected.
		deps, res := sg.calculateDependentReplacements(current)
		if res != nil {
			return nil, res
		}

		for _, dep := range deps {
			logging.V(7).Infof("GenerateDeletes(...): Adding dependent: %v", dep.res.URN)
			resourcesToDelete[dep.res.URN] = true
		}
	}

	if logging.V(7) {
		keys := []resource.URN{}
		for k := range resourcesToDelete {
			keys = append(keys, k)
		}

		logging.V(7).Infof("Planner will delete all of '%v'", keys)
	}

	return resourcesToDelete, nil
}

<<<<<<< HEAD
// GeneratePendingDeletes generates delete steps for all resources that are pending deletion. This function should be
// called at the start of a deployment in order to find all resources that are pending deletion from the previous
// deployment.
func (sg *stepGenerator) GeneratePendingDeletes() []Step {
	var dels []Step
	if prev := sg.deployment.prev; prev != nil {
		logging.V(7).Infof("stepGenerator.GeneratePendingDeletes(): scanning previous snapshot for pending deletes")
		for i := len(prev.Resources) - 1; i >= 0; i-- {
			res := prev.Resources[i]
			if res.Delete {
				logging.V(7).Infof(
					"stepGenerator.GeneratePendingDeletes(): resource (%v, %v) is pending deletion", res.URN, res.ID)
				sg.pendingDeletes[res] = true
				// TODO: Should we support DeletedWith with PendingDeletes
				// Special case might be when child is marked as pending deletion but we now want to delete the
				// containing resource, so ultimately there is no need to delete the child anymore
				dels = append(dels, NewDeleteStep(sg.deployment, map[resource.URN]bool{}, res))
			}
		}
	}
	return dels
}

=======
>>>>>>> 1ccfa9fd
// ScheduleDeletes takes a list of steps that will delete resources and "schedules" them by producing a list of list of
// steps, where each list can be executed in parallel but a previous list must be executed to completion before
// advancing to the next list.
//
// In lieu of tracking per-step dependencies and orienting the step executor around these dependencies, this function
// provides a conservative approximation of what deletions can safely occur in parallel. The insight here is that the
// resource dependency graph is a partially-ordered set and all partially-ordered sets can be easily decomposed into
// antichains - subsets of the set that are all not comparable to one another. (In this definition, "not comparable"
// means "do not depend on one another").
//
// The algorithm for decomposing a poset into antichains is:
//  1. While there exist elements in the poset,
//     1a. There must exist at least one "maximal" element of the poset. Let E_max be those elements.
//     2a. Remove all elements E_max from the poset. E_max is an antichain.
//     3a. Goto 1.
//
// Translated to our dependency graph:
//  1. While the set of condemned resources is not empty:
//     1a. Remove all resources with no outgoing edges from the graph and add them to the current antichain.
//     2a. Goto 1.
//
// The resulting list of antichains is a list of list of steps that can be safely executed in parallel. Since we must
// process deletes in reverse (so we don't delete resources upon which other resources depend), we reverse the list and
// hand it back to the deployment executor for safe execution.
func (sg *stepGenerator) ScheduleDeletes(deleteSteps []Step) []antichain {
	var antichains []antichain                // the list of parallelizable steps we intend to return.
	dg := sg.deployment.depGraph              // the current deployment's dependency graph.
	condemned := make(graph.ResourceSet)      // the set of condemned resources.
	stepMap := make(map[*resource.State]Step) // a map from resource states to the steps that delete them.

	// If we don't trust the dependency graph we've been given, we must be conservative and delete everything serially.
	if !sg.opts.TrustDependencies {
		logging.V(7).Infof("Planner does not trust dependency graph, scheduling deletions serially")
		for _, step := range deleteSteps {
			antichains = append(antichains, antichain{step})
		}

		return antichains
	}

	logging.V(7).Infof("Planner trusts dependency graph, scheduling deletions in parallel")

	// For every step we've been given, record it as condemned and save the step that will be used to delete it. We'll
	// iteratively place these steps into antichains as we remove elements from the condemned set.
	for _, step := range deleteSteps {
		condemned[step.Res()] = true
		stepMap[step.Res()] = step
	}

	for len(condemned) > 0 {
		var steps antichain
		logging.V(7).Infof("Planner beginning schedule of new deletion antichain")
		for res := range condemned {
			// Does res have any outgoing edges to resources that haven't already been removed from the graph?
			condemnedDependencies := dg.DependenciesOf(res).Intersect(condemned)
			if len(condemnedDependencies) == 0 {
				// If not, it's safe to delete res at this stage.
				logging.V(7).Infof("Planner scheduling deletion of '%v'", res.URN)
				steps = append(steps, stepMap[res])
			}

			// If one of this resource's dependencies or this resource's parent hasn't been removed from the graph yet,
			// it can't be deleted this round.
		}

		// For all reosurces that are to be deleted in this round, remove them from the graph.
		for _, step := range steps {
			delete(condemned, step.Res())
		}

		antichains = append(antichains, steps)
	}

	// Up until this point, all logic has been "backwards" - we're scheduling resources for deletion when all of their
	// dependencies finish deletion, but that's exactly the opposite of what we need to do. We can only delete a
	// resource when all *resources that depend on it* complete deletion. Our solution is still correct, though, it's
	// just backwards.
	//
	// All we have to do here is reverse the list and then our solution is correct.
	for i := len(antichains)/2 - 1; i >= 0; i-- {
		opp := len(antichains) - 1 - i
		antichains[i], antichains[opp] = antichains[opp], antichains[i]
	}

	return antichains
}

// providerChanged diffs the Provider field of old and new resources, returning true if the rest of the step generator
// should consider there to be a diff between these two resources.
func (sg *stepGenerator) providerChanged(urn resource.URN, old, new *resource.State) (bool, error) {
	// If a resource's Provider field has changed, we may need to show a diff and we may not. This is subtle. See
	// pulumi/pulumi#2753 for more details.
	//
	// Recent versions of Pulumi allow for language hosts to pass a plugin version to the engine. The purpose of this is
	// to ensure that the plugin that the engine uses for a particular resource is *exactly equal* to the version of the
	// SDK that the language host used to produce the resource registration. This is critical for correct versioning
	// semantics; it is generally an error for a language SDK to produce a registration that is serviced by a
	// differently versioned plugin, since the two version in complete lockstep and there is no guarantee that the two
	// will work correctly together when not the same version.

	if old.Provider == new.Provider {
		return false, nil
	}

	logging.V(stepExecutorLogLevel).Infof("sg.diffProvider(%s, ...): observed provider diff", urn)
	logging.V(stepExecutorLogLevel).Infof("sg.diffProvider(%s, ...): %s => %s", urn, old.Provider, new.Provider)

	oldRef, err := providers.ParseReference(old.Provider)
	if err != nil {
		return false, err
	}
	newRef, err := providers.ParseReference(new.Provider)
	if err != nil {
		return false, err
	}

	if alias, ok := sg.aliased[oldRef.URN()]; ok && alias == newRef.URN() {
		logging.V(stepExecutorLogLevel).Infof(
			"sg.diffProvider(%s, ...): observed an aliased provider from %q to %q", urn, oldRef.URN(), newRef.URN())
		return false, nil
	}

	// If one or both of these providers are not default providers, we will need to accept the diff and replace
	// everything. This might not be strictly necessary, but it is conservatively correct.
	if !providers.IsDefaultProvider(oldRef.URN()) || !providers.IsDefaultProvider(newRef.URN()) {
		logging.V(stepExecutorLogLevel).Infof(
			"sg.diffProvider(%s, ...): reporting provider diff due to change in default provider status", urn)
		logging.V(stepExecutorLogLevel).Infof(
			"sg.diffProvider(%s, ...): old provider %q is default: %v",
			urn, oldRef.URN(), providers.IsDefaultProvider(oldRef.URN()))
		logging.V(stepExecutorLogLevel).Infof(
			"sg.diffProvider(%s, ...): new provider %q is default: %v",
			urn, newRef.URN(), providers.IsDefaultProvider(newRef.URN()))
		return true, err
	}

	// If both of these providers are default providers, use the *new provider* to diff the config and determine if
	// this provider requires replacement.
	//
	// Note that, if we have many resources managed by the same provider that is getting replaced in this manner,
	// this will call DiffConfig repeatedly with the same arguments for every resource. If this becomes a
	// performance problem, this result can be cached.
	newProv, ok := sg.deployment.providers.GetProvider(newRef)
	if !ok {
		return false, fmt.Errorf("failed to resolve provider reference: %q", oldRef.String())
	}

	oldRes, ok := sg.deployment.olds[oldRef.URN()]
	contract.Assertf(ok, "old state didn't have provider, despite resource using it?")
	newRes, ok := sg.providers[newRef.URN()]
	contract.Assertf(ok, "new deployment didn't have provider, despite resource using it?")

	diff, err := newProv.DiffConfig(newRef.URN(), oldRes.Inputs, newRes.Inputs, true, nil)
	if err != nil {
		return false, err
	}

	// If there is a replacement diff, we must also replace this resource.
	if diff.Replace() {
		logging.V(stepExecutorLogLevel).Infof(
			"sg.diffProvider(%s, ...): new provider's DiffConfig reported replacement", urn)
		return true, nil
	}

	// Otherwise, it's safe to allow this new provider to replace our old one.
	logging.V(stepExecutorLogLevel).Infof(
		"sg.diffProvider(%s, ...): both providers are default, proceeding with resource diff", urn)
	return false, nil
}

// diff returns a DiffResult for the given resource.
func (sg *stepGenerator) diff(urn resource.URN, old, new *resource.State, oldInputs, oldOutputs,
	newInputs resource.PropertyMap, prov plugin.Provider, allowUnknowns bool,
	ignoreChanges []string) (plugin.DiffResult, error) {

	// If this resource is marked for replacement, just return a "replace" diff that blames the id.
	if sg.isTargetedReplace(urn) {
		return plugin.DiffResult{Changes: plugin.DiffSome, ReplaceKeys: []resource.PropertyKey{"id"}}, nil
	}

	// Before diffing the resource, diff the provider field. If the provider field changes, we may or may
	// not need to replace the resource.
	providerChanged, err := sg.providerChanged(urn, old, new)
	if err != nil {
		return plugin.DiffResult{}, err
	} else if providerChanged {
		return plugin.DiffResult{Changes: plugin.DiffSome, ReplaceKeys: []resource.PropertyKey{"provider"}}, nil
	}

	// Apply legacy diffing behavior if requested. In this mode, if the provider-calculated inputs for a resource did
	// not change, then the resource is considered to have no diff between its desired and actual state.
	if sg.opts.UseLegacyDiff && oldInputs.DeepEquals(newInputs) {
		return plugin.DiffResult{Changes: plugin.DiffNone}, nil
	}

	// If there is no provider for this resource (which should only happen for component resources), simply return a
	// "diffs exist" result.
	if prov == nil {
		if oldInputs.DeepEquals(newInputs) {
			return plugin.DiffResult{Changes: plugin.DiffNone}, nil
		}
		return plugin.DiffResult{Changes: plugin.DiffSome}, nil
	}

	return diffResource(urn, old.ID, oldInputs, oldOutputs, newInputs, prov, allowUnknowns, ignoreChanges)
}

// diffResource invokes the Diff function for the given custom resource's provider and returns the result.
func diffResource(urn resource.URN, id resource.ID, oldInputs, oldOutputs,
	newInputs resource.PropertyMap, prov plugin.Provider, allowUnknowns bool,
	ignoreChanges []string) (plugin.DiffResult, error) {

	contract.Require(prov != nil, "prov != nil")

	// Grab the diff from the provider. At this point we know that there were changes to the Pulumi inputs, so if the
	// provider returns an "unknown" diff result, pretend it returned "diffs exist".
	diff, err := prov.Diff(urn, id, oldOutputs, newInputs, allowUnknowns, ignoreChanges)
	if err != nil {
		return diff, err
	}
	if diff.Changes == plugin.DiffUnknown {
		new, res := processIgnoreChanges(newInputs, oldInputs, ignoreChanges)
		if res != nil {
			return plugin.DiffResult{}, err
		}
		tmp := oldInputs.Diff(new)
		if tmp.AnyChanges() {
			diff.Changes = plugin.DiffSome
			diff.ChangedKeys = tmp.ChangedKeys()
			diff.DetailedDiff = plugin.NewDetailedDiffFromObjectDiff(tmp)
		} else {
			diff.Changes = plugin.DiffNone
		}
	}
	return diff, nil
}

// issueCheckErrors prints any check errors to the diagnostics error sink.
func issueCheckErrors(deployment *Deployment, new *resource.State, urn resource.URN,
	failures []plugin.CheckFailure) bool {
	return issueCheckFailures(deployment.Diag().Errorf, new, urn, failures)
}

// issueCheckErrors prints any check errors to the given printer function.
func issueCheckFailures(printf func(*diag.Diag, ...interface{}), new *resource.State, urn resource.URN,
	failures []plugin.CheckFailure) bool {

	if len(failures) == 0 {
		return false
	}
	inputs := new.Inputs
	for _, failure := range failures {
		if failure.Property != "" {
			printf(diag.GetResourcePropertyInvalidValueError(urn),
				new.Type, urn.Name(), failure.Property, inputs[failure.Property], failure.Reason)
		} else {
			printf(
				diag.GetResourceInvalidError(urn), new.Type, urn.Name(), failure.Reason)
		}
	}
	return true
}

// processIgnoreChanges sets the value for each ignoreChanges property in inputs to the value from oldInputs.  This has
// the effect of ensuring that no changes will be made for the corresponding property.
func processIgnoreChanges(inputs, oldInputs resource.PropertyMap,
	ignoreChanges []string) (resource.PropertyMap, result.Result) {

	ignoredInputs := resource.NewObjectProperty(inputs.Copy())
	var invalidPaths []string
	for _, ignoreChange := range ignoreChanges {
		path, err := resource.ParsePropertyPath(ignoreChange)
		if err != nil {
			continue
		}

		oldValue, hasOld := path.Get(resource.NewObjectProperty(oldInputs))
		_, hasNew := path.Get(resource.NewObjectProperty(inputs))

		var ok bool
		switch {
		case hasOld && hasNew:
			ok = path.Set(ignoredInputs, oldValue)
			contract.Assert(ok)
		case hasOld && !hasNew:
			ok = path.Set(ignoredInputs, oldValue)
		case !hasOld && hasNew:
			ok = path.Delete(ignoredInputs)
		default:
			ok = true
		}
		if !ok {
			invalidPaths = append(invalidPaths, ignoreChange)
		}
	}
	if len(invalidPaths) != 0 {
		return nil, result.Errorf("cannot ignore changes to the following properties because one or more elements of "+
			"the path are missing: %q", strings.Join(invalidPaths, ", "))
	}
	return ignoredInputs.ObjectValue(), nil
}

func (sg *stepGenerator) loadResourceProvider(
	urn resource.URN, custom bool, provider string, typ tokens.Type) (plugin.Provider, result.Result) {

	// If this is not a custom resource, then it has no provider by definition.
	if !custom {
		return nil, nil
	}

	// If this resource is a provider resource, use the deployment's provider registry for its CRUD operations.
	// Otherwise, resolve the the resource's provider reference.
	if providers.IsProviderType(typ) {
		return sg.deployment.providers, nil
	}

	contract.Assert(provider != "")
	ref, refErr := providers.ParseReference(provider)
	if refErr != nil {
		sg.deployment.Diag().Errorf(diag.GetBadProviderError(urn), provider, urn, refErr)
		return nil, result.Bail()
	}
	if providers.IsDenyDefaultsProvider(ref) {
		pkg := providers.GetDeniedDefaultProviderPkg(ref)
		sg.deployment.Diag().Errorf(diag.GetDefaultProviderDenied(urn), pkg, urn)
		return nil, result.Bail()
	}
	p, ok := sg.deployment.GetProvider(ref)
	if !ok {
		sg.deployment.Diag().Errorf(diag.GetUnknownProviderError(urn), provider, urn)
		return nil, result.Bail()
	}
	return p, nil
}

func (sg *stepGenerator) getProviderResource(urn resource.URN, provider string) *resource.State {
	if provider == "" {
		return nil
	}

	// All callers of this method are on paths that have previously validated that the provider
	// reference can be parsed correctly and has a provider resource in the map.
	ref, err := providers.ParseReference(provider)
	contract.AssertNoErrorf(err, "failed to parse provider reference")
	result := sg.providers[ref.URN()]
	contract.Assertf(result != nil, "provider missing from step generator providers map")
	return result
}

// initErrorSpecialKey is a special property key used to indicate that a diff is due to
// initialization errors existing in the old state instead of due to a specific property
// diff between old and new states.
const initErrorSpecialKey = "#initerror"

// applyReplaceOnChanges adjusts a DiffResult returned from a provider to apply the ReplaceOnChange
// settings in the desired state and init errors from the previous state.
func applyReplaceOnChanges(diff plugin.DiffResult,
	replaceOnChanges []string, hasInitErrors bool) (plugin.DiffResult, error) {

	// No further work is necessary for DiffNone unless init errors are present.
	if diff.Changes != plugin.DiffSome && !hasInitErrors {
		return diff, nil
	}

	var replaceOnChangePaths []resource.PropertyPath
	for _, p := range replaceOnChanges {
		path, err := resource.ParsePropertyPath(p)
		if err != nil {
			return diff, err
		}
		replaceOnChangePaths = append(replaceOnChangePaths, path)
	}

	// Calculate the new DetailedDiff
	var modifiedDiff map[string]plugin.PropertyDiff
	if diff.DetailedDiff != nil {
		modifiedDiff = map[string]plugin.PropertyDiff{}
		for p, v := range diff.DetailedDiff {
			diffPath, err := resource.ParsePropertyPath(p)
			if err != nil {
				return diff, err
			}
			changeToReplace := false
			for _, replaceOnChangePath := range replaceOnChangePaths {
				if replaceOnChangePath.Contains(diffPath) {
					changeToReplace = true
					break
				}
			}
			if changeToReplace {
				v = v.ToReplace()
			}
			modifiedDiff[p] = v
		}
	}

	// Calculate the new ReplaceKeys
	modifiedReplaceKeysMap := map[resource.PropertyKey]struct{}{}
	for _, k := range diff.ReplaceKeys {
		modifiedReplaceKeysMap[k] = struct{}{}
	}
	for _, k := range diff.ChangedKeys {
		for _, replaceOnChangePath := range replaceOnChangePaths {
			keyPath, err := resource.ParsePropertyPath(string(k))
			if err != nil {
				continue
			}
			if replaceOnChangePath.Contains(keyPath) {
				modifiedReplaceKeysMap[k] = struct{}{}
			}
		}
	}
	var modifiedReplaceKeys []resource.PropertyKey
	for k := range modifiedReplaceKeysMap {
		modifiedReplaceKeys = append(modifiedReplaceKeys, k)
	}

	// Add init errors to modified diff results
	modifiedChanges := diff.Changes
	if hasInitErrors {
		for _, replaceOnChangePath := range replaceOnChangePaths {
			initErrPath, err := resource.ParsePropertyPath(initErrorSpecialKey)
			if err != nil {
				continue
			}
			if replaceOnChangePath.Contains(initErrPath) {
				modifiedReplaceKeys = append(modifiedReplaceKeys, initErrorSpecialKey)
				if modifiedDiff != nil {
					modifiedDiff[initErrorSpecialKey] = plugin.PropertyDiff{
						Kind:      plugin.DiffUpdateReplace,
						InputDiff: false,
					}
				}
				// If an init error is present on a path that causes replacement, then trigger a replacement.
				modifiedChanges = plugin.DiffSome
			}
		}
	}

	return plugin.DiffResult{
		DetailedDiff:        modifiedDiff,
		ReplaceKeys:         modifiedReplaceKeys,
		ChangedKeys:         diff.ChangedKeys,
		Changes:             modifiedChanges,
		DeleteBeforeReplace: diff.DeleteBeforeReplace,
		StableKeys:          diff.StableKeys,
	}, nil
}

type dependentReplace struct {
	res  *resource.State
	keys []resource.PropertyKey
}

func (sg *stepGenerator) calculateDependentReplacements(root *resource.State) ([]dependentReplace, result.Result) {
	// We need to compute the set of resources that may be replaced by a change to the resource
	// under consideration. We do this by taking the complete set of transitive dependents on the
	// resource under consideration and removing any resources that would not be replaced by changes
	// to their dependencies. We determine whether or not a resource may be replaced by substituting
	// unknowns for input properties that may change due to deletion of the resources their value
	// depends on and calling the resource provider's `Diff` method.
	//
	// This is perhaps clearer when described by example. Consider the following dependency graph:
	//
	//       A
	//     __|__
	//     B   C
	//     |  _|_
	//     D  E F
	//
	// In this graph, all of B, C, D, E, and F transitively depend on A. It may be the case,
	// however, that changes to the specific properties of any of those resources R that would occur
	// if a resource on the path to A were deleted and recreated may not cause R to be replaced. For
	// example, the edge from B to A may be a simple `dependsOn` edge such that a change to B does
	// not actually influence any of B's input properties.  More commonly, the edge from B to A may
	// be due to a property from A being used as the input to a property of B that does not require
	// B to be replaced upon a change. In these cases, neither B nor D would need to be deleted
	// before A could be deleted.
	var toReplace []dependentReplace
	replaceSet := map[resource.URN]bool{root.URN: true}

	requiresReplacement := func(r *resource.State) (bool, []resource.PropertyKey, result.Result) {
		// Neither component nor external resources require replacement.
		if !r.Custom || r.External {
			return false, nil, nil
		}

		// If the resource's provider is in the replace set, we must replace this resource.
		if r.Provider != "" {
			ref, err := providers.ParseReference(r.Provider)
			if err != nil {
				return false, nil, result.FromError(err)
			}
			if replaceSet[ref.URN()] {
				return true, nil, nil
			}
		}

		// Scan the properties of this resource in order to determine whether or not any of them depend on a resource
		// that requires replacement and build a set of input properties for the provider diff.
		hasDependencyInReplaceSet, inputsForDiff := false, resource.PropertyMap{}
		for pk, pv := range r.Inputs {
			for _, propertyDep := range r.PropertyDependencies[pk] {
				if replaceSet[propertyDep] {
					hasDependencyInReplaceSet = true
					pv = resource.MakeComputed(resource.NewStringProperty("<unknown>"))
				}
			}
			inputsForDiff[pk] = pv
		}

		// If none of this resource's properties depend on a resource in the replace set, then none of the properties
		// may change and this resource does not need to be replaced.
		if !hasDependencyInReplaceSet {
			return false, nil, nil
		}

		// Otherwise, fetch the resource's provider. Since we have filtered out component resources, this resource must
		// have a provider.
		prov, res := sg.loadResourceProvider(r.URN, r.Custom, r.Provider, r.Type)
		if res != nil {
			return false, nil, res
		}
		contract.Assert(prov != nil)

		// Call the provider's `Diff` method and return.
		diff, err := prov.Diff(r.URN, r.ID, r.Outputs, inputsForDiff, true, nil)
		if err != nil {
			return false, nil, result.FromError(err)
		}
		return diff.Replace(), diff.ReplaceKeys, nil
	}

	// Walk the root resource's dependents in order and build up the set of resources that require replacement.
	//
	// NOTE: the dependency graph we use for this calculation is based on the dependency graph from the last snapshot.
	// If there are resources in this graph that used to depend on the root but have been re-registered such that they
	// no longer depend on the root, we may make incorrect decisions. To avoid that, we rely on the observation that
	// dependents can only have been _removed_ from the base dependency graph: for a dependent to have been added,
	// it would have had to have been registered prior to the root, which is not a valid operation. This means that
	// any resources that depend on the root must not yet have been registered, which in turn implies that resources
	// that have already been registered must not depend on the root. Thus, we ignore these resources if they are
	// encountered while walking the old dependency graph to determine the set of dependents.
	impossibleDependents := sg.urns
	for _, d := range sg.deployment.depGraph.DependingOn(root, impossibleDependents, false) {
		replace, keys, res := requiresReplacement(d)
		if res != nil {
			return nil, res
		}
		if replace {
			toReplace, replaceSet[d.URN] = append(toReplace, dependentReplace{res: d, keys: keys}), true
		}
	}

	// Return the list of resources to replace.
	return toReplace, nil
}

func (sg *stepGenerator) AnalyzeResources() result.Result {
	var resources []plugin.AnalyzerStackResource
	sg.deployment.news.mapRange(func(urn resource.URN, v *resource.State) bool {
		goal, ok := sg.deployment.goals.get(urn)
		contract.Assertf(ok, "failed to load goal for %s", urn)
		resource := plugin.AnalyzerStackResource{
			AnalyzerResource: plugin.AnalyzerResource{
				URN:  v.URN,
				Type: v.Type,
				Name: v.URN.Name(),
				// Unlike Analyze, AnalyzeStack is called on the final outputs of each resource,
				// to verify the final stack is in a compliant state.
				Properties: v.Outputs,
				Options: plugin.AnalyzerResourceOptions{
					Protect:                 v.Protect,
					IgnoreChanges:           goal.IgnoreChanges,
					DeleteBeforeReplace:     goal.DeleteBeforeReplace,
					AdditionalSecretOutputs: v.AdditionalSecretOutputs,
					Aliases:                 v.GetAliases(),
					CustomTimeouts:          v.CustomTimeouts,
				},
			},
			Parent:               v.Parent,
			Dependencies:         v.Dependencies,
			PropertyDependencies: v.PropertyDependencies,
		}
		providerResource := sg.getProviderResource(v.URN, v.Provider)
		if providerResource != nil {
			resource.Provider = &plugin.AnalyzerProviderResource{
				URN:        providerResource.URN,
				Type:       providerResource.Type,
				Name:       providerResource.URN.Name(),
				Properties: providerResource.Inputs,
			}
		}
		resources = append(resources, resource)
		return true
	})

	analyzers := sg.deployment.ctx.Host.ListAnalyzers()
	for _, analyzer := range analyzers {
		diagnostics, aErr := analyzer.AnalyzeStack(resources)
		if aErr != nil {
			return result.FromError(aErr)
		}
		for _, d := range diagnostics {
			sg.sawError = sg.sawError || (d.EnforcementLevel == apitype.Mandatory)
			// If a URN was provided and it is a URN associated with a resource in the stack, use it.
			// Otherwise, if the URN is empty or is not associated with a resource in the stack, use
			// the default root stack URN.
			var urn resource.URN
			if d.URN != "" {
				if _, ok := sg.deployment.news.get(d.URN); ok {
					urn = d.URN
				}
			}
			if urn == "" {
				urn = resource.DefaultRootStackURN(sg.deployment.Target().Name.Q(), sg.deployment.source.Project())
			}
			sg.opts.Events.OnPolicyViolation(urn, d)
		}
	}

	return nil
}

// newStepGenerator creates a new step generator that operates on the given deployment.
func newStepGenerator(
	deployment *Deployment, opts Options, updateTargetsOpt, replaceTargetsOpt UrnTargets) *stepGenerator {

	return &stepGenerator{
		deployment:           deployment,
		opts:                 opts,
		updateTargetsOpt:     updateTargetsOpt,
		replaceTargetsOpt:    replaceTargetsOpt,
		urns:                 make(map[resource.URN]bool),
		reads:                make(map[resource.URN]bool),
		creates:              make(map[resource.URN]bool),
		sames:                make(map[resource.URN]bool),
		replaces:             make(map[resource.URN]bool),
		updates:              make(map[resource.URN]bool),
		deletes:              make(map[resource.URN]bool),
		skippedCreates:       make(map[resource.URN]bool),
		pendingDeletes:       make(map[*resource.State]bool),
		providers:            make(map[resource.URN]*resource.State),
		dependentReplaceKeys: make(map[resource.URN][]resource.PropertyKey),
		aliased:              make(map[resource.URN]resource.URN),
		aliases:              make(map[resource.URN]resource.URN),
	}
}<|MERGE_RESOLUTION|>--- conflicted
+++ resolved
@@ -1246,32 +1246,6 @@
 	return resourcesToDelete, nil
 }
 
-<<<<<<< HEAD
-// GeneratePendingDeletes generates delete steps for all resources that are pending deletion. This function should be
-// called at the start of a deployment in order to find all resources that are pending deletion from the previous
-// deployment.
-func (sg *stepGenerator) GeneratePendingDeletes() []Step {
-	var dels []Step
-	if prev := sg.deployment.prev; prev != nil {
-		logging.V(7).Infof("stepGenerator.GeneratePendingDeletes(): scanning previous snapshot for pending deletes")
-		for i := len(prev.Resources) - 1; i >= 0; i-- {
-			res := prev.Resources[i]
-			if res.Delete {
-				logging.V(7).Infof(
-					"stepGenerator.GeneratePendingDeletes(): resource (%v, %v) is pending deletion", res.URN, res.ID)
-				sg.pendingDeletes[res] = true
-				// TODO: Should we support DeletedWith with PendingDeletes
-				// Special case might be when child is marked as pending deletion but we now want to delete the
-				// containing resource, so ultimately there is no need to delete the child anymore
-				dels = append(dels, NewDeleteStep(sg.deployment, map[resource.URN]bool{}, res))
-			}
-		}
-	}
-	return dels
-}
-
-=======
->>>>>>> 1ccfa9fd
 // ScheduleDeletes takes a list of steps that will delete resources and "schedules" them by producing a list of list of
 // steps, where each list can be executed in parallel but a previous list must be executed to completion before
 // advancing to the next list.
