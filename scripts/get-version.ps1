--- conflicted
+++ resolved
@@ -2,11 +2,7 @@
 $ErrorActionPreference="Stop"
 
 git update-index -q --refresh
-<<<<<<< HEAD
-git diff-files -- . ':!**/go.mod' ':!**/go.sum' --quiet | Out-Null
-=======
 git diff-files --quiet -- . ':!**/go.mod' ':!**/go.sum' | Out-Null
->>>>>>> cfea357c
 
 $dirty=($LASTEXITCODE -ne 0)
 
