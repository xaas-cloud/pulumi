# Copyright 2016-2018, Pulumi Corporation.
#
# Licensed under the Apache License, Version 2.0 (the "License");
# you may not use this file except in compliance with the License.
# You may obtain a copy of the License at
#
#     http://www.apache.org/licenses/LICENSE-2.0
#
# Unless required by applicable law or agreed to in writing, software
# distributed under the License is distributed on an "AS IS" BASIS,
# WITHOUT WARRANTIES OR CONDITIONS OF ANY KIND, either express or implied.
# See the License for the specific language governing permissions and
# limitations under the License.

"""
Support for automatic stack components.
"""
import asyncio
from inspect import isawaitable
from typing import TYPE_CHECKING, Any, Callable, Dict, List, Awaitable, Optional

from .. import log
from ..resource import ComponentResource, Resource, ResourceTransformation
from .settings import (
    _get_rpc_manager,
    get_project,
    get_root_resource,
    get_stack,
    is_dry_run,
    set_root_resource,
)
from .sync_await import _all_tasks, _get_current_task, _sync_await

if TYPE_CHECKING:
    from .. import Output


def _get_running_tasks() -> List[asyncio.Task]:
    pending = []
    for task in _all_tasks():
        # Don't kill ourselves, that would be silly.
        if not task == _get_current_task():
            pending.append(task)
    return pending


async def run_pulumi_func(func: Callable[[], None]):
    try:
        func()
    finally:
        await wait_for_rpcs()

        # By now, all tasks have exited and we're good to go.
        log.debug("run_pulumi_func completed")


async def wait_for_rpcs(await_all_outstanding_tasks=True) -> None:
    log.debug("Waiting for outstanding RPCs to complete")

    rpc_manager = _get_rpc_manager()
    while True:
        # Pump the event loop, giving all of the RPCs that we just queued up time to fully execute.
        # The asyncio scheduler does not expose a "yield" primitive, so this will have to do.
        #
        # Note that "asyncio.sleep(0)" is the blessed way to do this:
        # https://github.com/python/asyncio/issues/284#issuecomment-154180935
        #
        # We await each RPC in turn so that this loop will actually block rather than busy-wait.
        while len(rpc_manager.rpcs) > 0:
            await asyncio.sleep(0)
            log.debug(
                f"waiting for quiescence; {len(rpc_manager.rpcs)} RPCs outstanding"
            )
            try:
                await rpc_manager.rpcs.pop()
            except Exception as exn:
                # If the RPC failed, re-raise the original traceback
                # instead of the await above.
                if rpc_manager.unhandled_exception is not None:
                    cause = rpc_manager.unhandled_exception.with_traceback(
                        rpc_manager.exception_traceback,
                    )
                    raise exn from cause

                raise

        if rpc_manager.unhandled_exception is not None:
            raise rpc_manager.unhandled_exception.with_traceback(
                rpc_manager.exception_traceback
            )

        log.debug("RPCs successfully completed")

        # If the RPCs have successfully completed, now await all remaining outstanding tasks.
        if await_all_outstanding_tasks:
            outstanding_tasks = _get_running_tasks()
            if len(outstanding_tasks) == 0:
                log.debug("No outstanding tasks to complete")
            else:
                log.debug(
                    f"Waiting for {len(outstanding_tasks)} outstanding tasks to complete"
                )

                done, pending = await asyncio.wait(
                    outstanding_tasks, return_when="FIRST_EXCEPTION"
                )

                if len(pending) > 0:
                    # If there are any pending tasks, it's because an exception was thrown.
                    # Cancel any pending tasks.
                    log.debug(f"Cancelling {len(pending)} remaining tasks.")
                    for task in pending:
                        task.cancel()

                for task in done:
                    exception = task.exception()
                    if exception is not None:
                        log.debug(
                            "A future resolved in an exception, raising exception."
                        )
                        raise exception

                log.debug("All outstanding tasks completed.")

        # Check to see if any more RPCs have been scheduled, and repeat the cycle if so.
        # Break if no RPCs remain.
        if len(rpc_manager.rpcs) == 0:
            break


async def run_in_stack(func: Callable[[], Optional[Awaitable[None]]]):
    """
    Run the given function inside of a new stack resource.  This ensures that any stack export calls
    will end up as output properties on the resulting stack component in the checkpoint file.  This
    is meant for internal runtime use only and is used by the Python SDK entrypoint program.
    """

    def run() -> None:
        Stack(func)

    await run_pulumi_func(run)


class Stack(ComponentResource):
    """
    A synthetic stack component that automatically parents resources as the program runs.
    """

    outputs: Dict[str, Any]

    def __init__(self, func: Callable[[], Optional[Awaitable[None]]]) -> None:
        # Ensure we don't already have a stack registered.
        if get_root_resource() is not None:
            raise Exception("Only one root Pulumi Stack may be active at once")

        # Now invoke the registration to begin creating this resource.
        name = f"{get_project()}-{get_stack()}"
        super().__init__("pulumi:pulumi:Stack", name, None, None)

        # Invoke the function while this stack is active and then register its outputs. func might return an awaitable
        # so we need to await it, ideally we'd do this in a standard way but alas back compatibility means we do
        # everything in stack constructors, so we have to use sync_await here.

        self.outputs = {}
        set_root_resource(self)
        try:
            awaitable = func()
            # This _should_ be an awaitable but old pulumi executors returned modules here, so we need to handle that
            # with a type check rather than just `is not None`.
            if isawaitable(awaitable):
<<<<<<< HEAD
                print(awaitable)
=======
>>>>>>> 0a0a327c
                _sync_await(awaitable)
        finally:
            self.register_outputs(massage(self.outputs, []))
            # Intentionally leave this resource installed in case subsequent async work uses it.

    def output(self, name: str, value: Any):
        """
        Export a stack output with a given name and value.
        """
        self.outputs[name] = value


# Note: we use a List here instead of a set as many objects are unhashable.  This is inefficient,
# but python seems to offer no alternative.
def massage(attr: Any, seen: List[Any]):
    """
    massage takes an arbitrary python value and attempts to *deeply* convert it into
    plain-old-python-value that can registered as an output.  In general, this means leaving alone
    things like strings, ints, bools. However, it does mean trying to make other values into either
    lists or dictionaries as appropriate.  In general, iterable things are turned into lists, and
    dictionary-like things are turned into dictionaries.
    """
    from .. import Output  # pylint: disable=import-outside-toplevel

    # Basic primitive types (numbers, booleans, strings, etc.) don't need any special handling.
    if is_primitive(attr):
        return attr

    if isinstance(attr, Output):
        return attr.apply(lambda v: massage(v, seen))

    if isawaitable(attr):
        return Output.from_input(attr).apply(lambda v: massage(v, seen))

    # from this point on, we have complex objects.  If we see them again, we don't want to emit them
    # again fully or else we'd loop infinitely.
    if reference_contains(attr, seen):
        # Note: for Resources we hit again, emit their urn so cycles can be easily understood in
        # the popo objects.
        if isinstance(attr, Resource):
            return massage(attr.urn, seen)
        # otherwise just emit as nothing to stop the looping.
        return None

    try:
        seen.append(attr)
        return massage_complex(attr, seen)
    finally:
        popped = seen.pop()
        if popped is not attr:
            raise Exception("Invariant broken when processing stack outputs")


def massage_complex(attr: Any, seen: List[Any]) -> Any:
    def is_public_key(key: str) -> bool:
        return not key.startswith("_")

    def serialize_all_keys(include: Callable[[str], bool]):
        plain_object: Dict[str, Any] = {}
        for key in attr.__dict__.keys():
            if include(key):
                plain_object[key] = massage(attr.__dict__[key], seen)
        return plain_object

    if isinstance(attr, Resource):
        serialized_attr = serialize_all_keys(is_public_key)

        # In preview only, we mark the result with "@isPulumiResource" to indicate that it is derived
        # from a resource. This allows the engine to perform resource-specific filtering of unknowns
        # from output diffs during a preview. This filtering is not necessary during an update because
        # all property values are known.
        return (
            serialized_attr
            if not is_dry_run()
            else {**serialized_attr, "@isPulumiResource": True}
        )

    # first check if the value is an actual dictionary.  If so, massage the values of it to deeply
    # make sure this is a popo.
    if isinstance(attr, dict):
        # Don't use attr.items() here, as it will error in the case of outputs with an `items` property.
        return {
            key: massage(attr[key], seen) for key in attr if not key.startswith("_")
        }

    if hasattr(attr, "__iter__"):
        return [massage(item, seen) for item in attr]

    return serialize_all_keys(is_public_key)


def reference_contains(val1: Any, seen: List[Any]) -> bool:
    for val2 in seen:
        if val1 is val2:
            return True

    return False


def is_primitive(attr: Any) -> bool:
    if attr is None:
        return True

    if isinstance(attr, str):
        return True

    # dictionaries, lists and dictionary-like things are not primitive.
    if isinstance(attr, dict):
        return False

    if hasattr(attr, "__dict__"):
        return False

    try:
        iter(attr)
        return False
    except TypeError:
        pass

    return True


def register_stack_transformation(t: ResourceTransformation):
    """
    Add a transformation to all future resources constructed in this Pulumi stack.
    """
    root_resource = get_root_resource()
    if root_resource is None:
        raise Exception(
            "The root stack resource was referenced before it was initialized."
        )
    if root_resource._transformations is None:
        root_resource._transformations = [t]
    else:
        root_resource._transformations = root_resource._transformations + [t]<|MERGE_RESOLUTION|>--- conflicted
+++ resolved
@@ -168,10 +168,6 @@
             # This _should_ be an awaitable but old pulumi executors returned modules here, so we need to handle that
             # with a type check rather than just `is not None`.
             if isawaitable(awaitable):
-<<<<<<< HEAD
-                print(awaitable)
-=======
->>>>>>> 0a0a327c
                 _sync_await(awaitable)
         finally:
             self.register_outputs(massage(self.outputs, []))
