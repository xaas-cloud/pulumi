--- conflicted
+++ resolved
@@ -159,12 +159,7 @@
 	return host, nil
 }
 
-<<<<<<< HEAD
-func parsePluginOpts(providerOpts workspace.PluginOptions, k workspace.PluginKind,
-	dir string) (*workspace.PluginInfo, error) {
-=======
-func parsePluginOpts(providerOpts workspace.PluginOptions, k workspace.PluginKind) (workspace.ProjectPlugin, error) {
->>>>>>> ca8642f3
+func parsePluginOpts(providerOpts workspace.PluginOptions, k workspace.PluginKind, dir string) (workspace.ProjectPlugin, error) {
 	var v *semver.Version
 	if providerOpts.Version != "" {
 		ver, err := semver.Parse(providerOpts.Version)
@@ -180,11 +175,7 @@
 
 	_, err := os.Stat(path)
 	if err != nil {
-<<<<<<< HEAD
-		return nil, fmt.Errorf("could not find provider folder at path %s", path)
-=======
 		return workspace.ProjectPlugin{}, fmt.Errorf("could not find provider folder at path %s", providerOpts.Path)
->>>>>>> ca8642f3
 	}
 
 	pluginInfo := workspace.ProjectPlugin{
